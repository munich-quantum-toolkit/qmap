[build-system]
requires = [
  "scikit-build-core>=0.11.0",
  "setuptools-scm>=8.2",
  "pybind11>=2.13.6",
<<<<<<< HEAD
  "mqt.core @ git+https://github.com/cda-tum/mqt-core@96b46fc2f8a41f76e831012bae96980a8f3039a9",
=======
  "mqt.core>=3.0.0rc2",
>>>>>>> 9a07d7f3
]
build-backend = "scikit_build_core.build"

[project]
name = "mqt.qmap"
description = "A tool for Quantum Circuit Mapping"
readme = "README.md"
authors = [
    { name = "Lukas Burgholzer", email = "lukas.burgholzer@tum.de" },
    { name = "Stefan Hillmich", email = "stefan.hillmich@scch.at" },
    { name = "Tom Peham", email = "tom.peham@tum.de" },
    { name = "Ludwig Schmid", email = "ludwig.s.schmid@tum.de" },
    { name = "Yannick Stade", email = "yannick.stade@tum.de" }
]
keywords = ["MQT", "quantum-computing", "design-automation", "compiler", "clifford-synthesis"]
license = "MIT"
license-files = ["LICENSE.md"]

classifiers = [
    "Topic :: Scientific/Engineering :: Electronic Design Automation (EDA)",
    "Intended Audience :: Science/Research",
    "Natural Language :: English",
    "Operating System :: POSIX :: Linux",
    "Operating System :: MacOS",
    "Operating System :: Microsoft :: Windows",
    "Programming Language :: C++",
    "Programming Language :: Python",
    "Programming Language :: Python :: 3",
    "Programming Language :: Python :: 3 :: Only",
    "Programming Language :: Python :: 3.9",
    "Programming Language :: Python :: 3.10",
    "Programming Language :: Python :: 3.11",
    "Programming Language :: Python :: 3.12",
    "Programming Language :: Python :: 3.13",
    "Development Status :: 5 - Production/Stable",
    "Typing :: Typed",
]
requires-python = ">=3.9"
dependencies = [
<<<<<<< HEAD
    "mqt.core @ git+https://github.com/cda-tum/mqt-core@96b46fc2f8a41f76e831012bae96980a8f3039a9",
=======
    "mqt.core>=3.0.0rc2",
>>>>>>> 9a07d7f3
    "qiskit[qasm3-import]>=1.0.0",
    "rustworkx[all]>=0.16.0",
    "importlib_resources>=5.0; python_version < '3.10'",
    "typing_extensions>=4.6; python_version < '3.10'",
]
dynamic = ["version"]

[project.optional-dependencies]
visualization = [
    "distinctipy>=1.3.4",
    "plotly>=6.0.0",
    "networkx>=3.2.1",
    "walkerlayout>=1.0.2",
    "ipywidgets>=8.1.5",
]

[project.urls]
Homepage = "https://github.com/cda-tum/mqt-qmap"
Documentation = "https://mqt.readthedocs.io/projects/qmap"
Issues = "https://github.com/cda-tum/mqt-qmap/issues"
Discussions = "https://github.com/cda-tum/mqt-qmap/discussions"

[tool.scikit-build]
# Protect the configuration against future changes in scikit-build-core
minimum-version = "build-system.requires"

# Set the wheel install directory
wheel.install-dir = "mqt/qmap"

# Explicitly set the package directory
wheel.packages = ["src/mqt"]

# Set required Ninja version
ninja.version = ">=1.10"

# Setuptools-style build caching in a local directory
build-dir = "build/{wheel_tag}/{build_type}"

# Only build the Python bindings target
build.targets = ["pyqmap"]

# Only install the Python package component
install.components = ["mqt-qmap_Python"]

metadata.version.provider = "scikit_build_core.metadata.setuptools_scm"
sdist.include = ["src/mqt/qmap/_version.py"]
sdist.exclude = [
    "**/.github",
    "**/doc",
    "**/docs",
    "**/meta",
    "**/plots",
    "**/test",
    "**/tests",
]

[tool.scikit-build.cmake.define]
BUILD_MQT_QMAP_TESTS = "OFF"
BUILD_MQT_QMAP_BINDINGS = "ON"
ENABLE_IPO = "ON"

[[tool.scikit-build.overrides]]
if.python-version = ">=3.13"
if.abi-flags = "t"
if.platform-system = "win32"
inherit.cmake.define = "append"
cmake.define.DISABLE_GIL = "1"


[tool.check-sdist]
sdist-only = ["src/mqt/qmap/_version.py"]
git-only = [
    "docs/*",
    "extern/*",
    "test/*",
    ".idea/*",
]


[tool.setuptools_scm]
write_to = "src/mqt/qmap/_version.py"


[tool.pytest.ini_options]
minversion = "7.2"
testpaths = ["test/python"]
addopts = ["-ra", "--strict-markers", "--strict-config", "--showlocals"]
log_cli_level = "INFO"
xfail_strict = true
filterwarnings = [
  "error",
  'ignore:.*datetime\.datetime\.utcfromtimestamp.*:DeprecationWarning:',
  # we purposely maintain compatibility with the V1 backends until Qiskit removes them in 2.0
  'ignore:.*qiskit\.providers\.models.* is deprecated.*:DeprecationWarning:mqt.qmap.*',
  'ignore:.*qiskit\.providers\.fake_provider\.fake_backend\.FakeBackend.* is deprecated.*:DeprecationWarning:',
  'ignore:.*qiskit\.providers\.backend.BackendV1.* is deprecated.*:DeprecationWarning:',
  'ignore:.*qiskit\.providers\.backend_compat.BackendV2Converter.* is deprecated.*:DeprecationWarning:',
  # Qiskit 1.2 deprecations (to be removed with Qiskit 2.0)
  'ignore:.*qiskit\.providers\.models.* is deprecated.*:DeprecationWarning:qiskit.*',
  # Qiskit 1.3 deprecations (to be removed with Qiskit 2.0)
  'ignore:.*``qiskit.dagcircuit.dagcircuit.DAGCircuit.*`` is deprecated as of qiskit 1.3.0.*:DeprecationWarning:',
  'ignore:.*``qiskit.circuit.instruction.Instruction.condition`` is deprecated as of qiskit 1.3.0.*:DeprecationWarning:',
  'ignore:.*``qiskit.circuit.library.standard_gates.x.*`` is pending deprecation as of qiskit 1.3.*:PendingDeprecationWarning:',
]

[tool.coverage]
run.source = ["mqt.qmap"]
run.omit = [
  "*/visualization/*",
  "*/_compat/*",
]
report.exclude_also = [
    '\.\.\.',
    'if TYPE_CHECKING:',
    'raise AssertionError',
    'raise NotImplementedError',
    'def __dir__()',  # Ignore __dir__ method that exists mainly for better IDE support
    '@overload'  # Overloads are only for static typing
]

[tool.mypy]
files = ["src/mqt", "test/python", "noxfile.py"]
mypy_path = ["$MYPY_CONFIG_FILE_DIR/src"]
python_version = "3.9"
warn_unused_configs = true
enable_error_code = ["ignore-without-code", "redundant-expr", "truthy-bool"]
strict = true
disallow_untyped_defs = false
explicit_package_bases = true
warn_unreachable = true

[[tool.mypy.overrides]]
module = ["qiskit.*", "matplotlib.*", "networkx.*", "plotly.*", "_plotly_utils.*", "distinctipy.*", "ipywidgets.*", "walkerlayout.*"]
ignore_missing_imports = true


[tool.check-wheel-contents]
ignore = ["W002"]  # Triggers on __init__.py's


[tool.ruff]
line-length = 120
namespace-packages = ["mqt"]
preview = true
unsafe-fixes = true

[tool.ruff.lint]
extend-select = [
    "A",           # flake8-builtins
    "ANN",         # flake8-annotations
    "ARG",         # flake8-unused-arguments
    "ASYNC",       # flake8-async
    "B",  "B904",  # flake8-bugbear
    "C4",          # flake8-comprehensions
    "D",           # pydocstyle
    "EM",          # flake8-errmsg
    "EXE",         # flake8-executable
    "FA",          # flake8-future-annotations
    "FLY",         # flynt
    "FURB",        # refurb
    "I",           # isort
    "ICN",         # flake8-import-conventions
    "ISC",         # flake8-implicit-str-concat
    "LOG",         # flake8-logging-format
    "N",           # flake8-naming
    "NPY",         # numpy
    "PERF",        # perflint
    "PGH",         # pygrep-hooks
    "PIE",         # flake8-pie
    "PL",          # pylint
    "PT",          # flake8-pytest-style
    "PTH",         # flake8-use-pathlib
    "PYI",         # flake8-pyi
    "Q",           # flake8-quotes
    "RET",         # flake8-return
    "RSE",         # flake8-raise
    "RUF",         # Ruff-specific
    "S",           # flake8-bandit
    "SLF",         # flake8-self
    "SLOT",        # flake8-slots
    "SIM",         # flake8-simplify
    "T20",         # flake8-print
    "TC",          # flake8-type-checking
    "TID251",      # flake8-tidy-imports.banned-api
    "TRY",         # tryceratops
    "UP",          # pyupgrade
    "YTT",         # flake8-2020
]
ignore = [
    "ISC001",  # Conflicts with formatter
    "PLR09",   # Too many <...>
    "PLR2004", # Magic value used in comparison
    "PLC0415", # Import should be at top of file
    "S101",    # Use of assert detected
    "S403",    # `pickle`, `cPickle`, `dill`, and `shelve` modules are possibly insecure
]
typing-modules = ["mqt.qmap._compat.typing"]
isort.required-imports = ["from __future__ import annotations"]

[tool.ruff.lint.flake8-tidy-imports.banned-api]
"typing.Callable".msg = "Use collections.abc.Callable instead."
"typing.Iterator".msg = "Use collections.abc.Iterator instead."
"typing.Mapping".msg = "Use collections.abc.Mapping instead."
"typing.Sequence".msg = "Use collections.abc.Sequence instead."
"typing.Set".msg = "Use collections.abc.Set instead."
"typing.Self".msg = "Use mqt.qmap._compat.typing.Self instead."
"typing_extensions.Self".msg = "Use mqt.qmap._compat.typing.Self instead."
"typing.TypeAlias".msg = "Use mqt.qmap._compat.typing.TypeAlias instead."
"typing_extensions.TypeAlias".msg = "Use mqt.qmap._compat.typing.TypeAlias instead."
"importlib.resources".msg = "Use mqt.qmap._compat.importlib.resources instead."
"importlib_resources".msg = "Use mqt.qmap._compat.importlib.resources instead."

[tool.ruff.lint.per-file-ignores]
"test/python/**" = ["T20", "ANN"]
"docs/**" = ["T20"]
"noxfile.py" = ["T20", "TID251"]
"*.pyi" = ["D418", "PYI021"]  # "*.pyi" = ["D418", "DOC202", "PYI011", "PYI021"]
"*.ipynb" = [
    "D",    # pydocstyle
    "E402", # Allow imports to appear anywhere in Jupyter notebooks
    "I002", # Allow missing `from __future__ import annotations` import
]
"src/mqt/qmap/_compat/**.py" = ["TID251"]

[tool.ruff.lint.pydocstyle]
convention = "google"


[tool.typos]
files.extend-exclude = [
  "tableaus\\.json"
]
default.extend-ignore-re = [
  '"id": ".*",',
  "(?Rm)^.*(#|//)\\s*spellchecker:disable-line$",  # ignore line
  "(?s)(#|//)\\s*spellchecker:off.*?\\n\\s*(#|//)\\s*spellchecker:on" # ignore block
]
[tool.typos.default.extend-words]
wille = "wille"
anc = "anc"
optin = "optin"
aer = "aer"
iy = "iy"
ket = "ket"


[tool.repo-review]
ignore = ["GH200"]


[tool.cibuildwheel]
build = "cp3*"
skip = "*-musllinux*"
archs = "auto64"
test-groups = ["test"]
test-command = "pytest {project}/test/python"
test-skip = ["cp3*t-*"] # skip testing on free-threading Python until our dependencies are ready
build-frontend = "build[uv]"
enable = ["cpython-freethreading"]
manylinux-x86_64-image = "manylinux_2_28"
manylinux-aarch64-image = "manylinux_2_28"
manylinux-ppc64le-image = "manylinux_2_28"
manylinux-s390x-image = "manylinux_2_28"

# The mqt-core shared libraries are provided by the mqt-core Python package.
# They should not be vendorized into the mqt-qcec wheel. This requires
# excluding the shared libraries from the repair process.

[tool.cibuildwheel.linux]
environment = { Z3_ROOT="/opt/python/cp311-cp311/lib/python3.11/site-packages/z3", DEPLOY="ON" }
before-all = "/opt/python/cp311-cp311/bin/pip install z3-solver==4.12.6"
repair-wheel-command = [
    "export LD_LIBRARY_PATH=$LD_LIBRARY_PATH:/opt/python/cp311-cp311/lib/python3.11/site-packages/z3/lib",
  """auditwheel repair -w {dest_dir} {wheel} \
--exclude libmqt-core-ir.so.3.0 \
--exclude libmqt-core-qasm.so.3.0 \
--exclude libmqt-core-circuit-optimizer.so.3.0 \
--exclude libmqt-core-ds.so.3.0 \
--exclude libmqt-core-na.so.3.0""",
]

[tool.cibuildwheel.macos]
environment = { MACOSX_DEPLOYMENT_TARGET = "11.0" }
repair-wheel-command = "delocate-wheel --require-archs {delocate_archs} -w {dest_dir} -v {wheel} --ignore-missing-dependencies"

[tool.cibuildwheel.windows]
before-build = "uv pip install delvewheel>=1.9.0"
repair-wheel-command = """delvewheel repair -w {dest_dir} {wheel} --namespace-pkg mqt \
--exclude mqt-core-ir.dll \
--exclude mqt-core-qasm.dll \
--exclude mqt-core-circuit-optimizer.dll \
--exclude mqt-core-ds.dll \
--exclude mqt-core-na.dll"""
environment = { CMAKE_GENERATOR = "Ninja", UV_PRERELEASE = "allow" }


[tool.uv]
required-version = ">=0.5.20"
reinstall-package = ["mqt.qmap"]


[tool.uv.sources]
mqt-qmap = { workspace = true }

[dependency-groups]
build = [
  "pybind11>=2.13.6",
  "scikit-build-core>=0.11.0",
  "setuptools-scm>=8.2",
<<<<<<< HEAD
  "mqt.core @ git+https://github.com/cda-tum/mqt-core@96b46fc2f8a41f76e831012bae96980a8f3039a9",
=======
  "mqt.core>=3.0.0rc2",
>>>>>>> 9a07d7f3
]
docs = [
  "networkx>=3.2.1",
  "plotly>=6.0.0",
  "distinctipy>=1.3.4",
  "walkerlayout>=1.0.2",
  "ipywidgets>=8.1.5",
  "furo>=2024.8.6",
  "qiskit[qasm3-import,visualization]>=1.0.0",
  "setuptools-scm>=8.2",
  "sphinx-autoapi>=3.6.0",
  "sphinx-copybutton>=0.5.2",
  "sphinx-design>=0.6.1",
  "sphinxcontrib-bibtex>=2.6.3",
  "sphinxcontrib-svg2pdfconverter>=1.3.0",
  "sphinxext-opengraph>=0.9.1",
  "myst-nb>=1.2.0",
  "sphinx>=7.4.7",
  "sphinx>=8.1.3; python_version >= '3.10'",
  "sphinx>=8.2.3; python_version >= '3.11'",
]
test = [
  "networkx>=3.2.1",
  "plotly>=6.0.0",
  "distinctipy>=1.3.4",
  "walkerlayout>=1.0.2",
  "ipywidgets>=8.1.5",
  "pytest>=8.3.5",
  "pytest-cov>=6",
  "mqt.qcec>=3.0.0b3",
]
dev = [
  {include-group = "build"},
  {include-group = "docs"},
  {include-group = "test"},
]<|MERGE_RESOLUTION|>--- conflicted
+++ resolved
@@ -3,11 +3,7 @@
   "scikit-build-core>=0.11.0",
   "setuptools-scm>=8.2",
   "pybind11>=2.13.6",
-<<<<<<< HEAD
-  "mqt.core @ git+https://github.com/cda-tum/mqt-core@96b46fc2f8a41f76e831012bae96980a8f3039a9",
-=======
   "mqt.core>=3.0.0rc2",
->>>>>>> 9a07d7f3
 ]
 build-backend = "scikit_build_core.build"
 
@@ -47,11 +43,7 @@
 ]
 requires-python = ">=3.9"
 dependencies = [
-<<<<<<< HEAD
-    "mqt.core @ git+https://github.com/cda-tum/mqt-core@96b46fc2f8a41f76e831012bae96980a8f3039a9",
-=======
     "mqt.core>=3.0.0rc2",
->>>>>>> 9a07d7f3
     "qiskit[qasm3-import]>=1.0.0",
     "rustworkx[all]>=0.16.0",
     "importlib_resources>=5.0; python_version < '3.10'",
@@ -361,11 +353,7 @@
   "pybind11>=2.13.6",
   "scikit-build-core>=0.11.0",
   "setuptools-scm>=8.2",
-<<<<<<< HEAD
-  "mqt.core @ git+https://github.com/cda-tum/mqt-core@96b46fc2f8a41f76e831012bae96980a8f3039a9",
-=======
   "mqt.core>=3.0.0rc2",
->>>>>>> 9a07d7f3
 ]
 docs = [
   "networkx>=3.2.1",
