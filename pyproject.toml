--- conflicted
+++ resolved
@@ -352,13 +352,8 @@
 build = [
   "pybind11>=2.13.6",
   "scikit-build-core>=0.11.0",
-<<<<<<< HEAD
-  "setuptools-scm>=8.1",
-  "mqt.core @ git+https://github.com/cda-tum/mqt-core@refactor-na-computation",
-=======
   "setuptools-scm>=8.2",
   "mqt.core>=3.0.0b7",
->>>>>>> 9fb895bb
 ]
 docs = [
   "networkx>=3.2.1",
