# search for Boost program_options
set(BOOST_USE_MULTITHREADED ON)
set(BOOST_USE_STATIC_RUNTIME OFF)
find_package(Boost 1.50 COMPONENTS program_options)

if(NOT TARGET Boost::program_options)
  add_library(Boost::program_options IMPORTED INTERFACE)
  set_property(TARGET Boost::program_options PROPERTY INTERFACE_INCLUDE_DIRECTORIES
                                                      ${Boost_INCLUDE_DIR})
  set_property(TARGET Boost::program_options PROPERTY INTERFACE_LINK_LIBRARIES ${Boost_LIBRARIES})
endif()

# macro to add a command line executable
macro(ADD_QMAP_EXECUTABLE appname)
  add_executable(${PROJECT_NAME}_${appname} ${CMAKE_CURRENT_SOURCE_DIR}/${appname}_app.cpp)
  target_link_libraries(${PROJECT_NAME}_${appname} PUBLIC MQT::${PROJECT_NAME}_${appname}_lib
                                                          Boost::program_options)
  add_custom_command(
    TARGET ${PROJECT_NAME}_${appname}
    POST_BUILD
    COMMAND
      ${CMAKE_COMMAND} -E create_symlink
      $<TARGET_FILE_DIR:${PROJECT_NAME}_${appname}>/${PROJECT_NAME}_${appname}
      ${CMAKE_BINARY_DIR}/${PROJECT_NAME}_${appname}
    COMMENT "Creating symlink for ${PROJECT_NAME}_${appname}"
    VERBATIM)
endmacro()

if(Boost_FOUND)
  message(STATUS "Boost version: ${Boost_VERSION}")
  if(TARGET ${PROJECT_NAME}_exact_lib)
    add_qmap_executable(exact)
  endif()

<<<<<<< HEAD
	add_qmap_executable(heuristic)

	add_qmap_executable(cliffordsynthesis)
=======
  add_qmap_executable(heuristic)
>>>>>>> e8d1872f
else()
  message(STATUS "Did not find Boost! Commandline applications will not be an available target!")
endif()<|MERGE_RESOLUTION|>--- conflicted
+++ resolved
@@ -32,13 +32,9 @@
     add_qmap_executable(exact)
   endif()
 
-<<<<<<< HEAD
 	add_qmap_executable(heuristic)
 
 	add_qmap_executable(cliffordsynthesis)
-=======
-  add_qmap_executable(heuristic)
->>>>>>> e8d1872f
 else()
   message(STATUS "Did not find Boost! Commandline applications will not be an available target!")
 endif()