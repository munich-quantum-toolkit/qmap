# Upgrade Guide

This document describes breaking changes and how to upgrade. For a complete list of changes including minor and patch releases, please refer to the [changelog](CHANGELOG.md).

## [Unreleased]

<<<<<<< HEAD
This release restructures the neutral atom compiler which has consequences for its configuration and the reporting of statistics.
The placement and routing stages have been merged into a single layout synthesis stage.
There is a new `PlaceAndRouteSynthesizer` that combines the previously separate placement and routing stages.
Consequently, the configuration for the placement and routing stages must now be wrapped in a configuration for the layout synthesis stage when using the C++ API.
The Python API did not change in this regard.
Furthermore, when reporting the statistics of the neutral atom compiler, the statistics for placement and routing are now reported as part of the layout synthesis statistics.
The latter affects both the C++ and Python APIs.
=======
Testing previous versions of the `mqt-qmap` package built via `uv sync` or simple `(uv) pip install .` generally failed due to binary incompatibility of the `mqt-core` compiled extension packages and the `mqt-qmap` one.
This required building `mqt-core` from source and without build isolation to get a working local setup.
By using the latest `pybind11` release (`v3`), the binary compatibility between extension modules compiled under different circumstances (such as different compilers) has been greatly increased.
As such, it is no longer necessary to build `mqt-core` (and `mqt-qcec` for testing) from source and without build isolation when locally working on `mqt-qmap`.
A simple `uv sync` is enough to successfully run `pytest`.

All Python enums (e.g., `sc.Method`) are now exposed via `pybind11`'s new `py::native_enum`, which makes them compatible with Python's `enum.Enum` class (PEP 435).
As a result, the enums can no longer be initialized using a string.
Instead of `Method("exact")` or `"exact"`, use `Method.exact`.
>>>>>>> ad7b1d16

## [3.2.0]

With this release, the Python package has been restructured.
In particular, the `mqt.qmap.pyqmap` module has been discontinued.
Classes and functions can now be imported from the more descriptive `mqt.qmap.clifford_synthesis`, `mqt.qmap.hybrid_mapper`, `mqt.qmap.na`, and `mqt.qmap.sc` modules.
The superconducting module's `compile()` function has been moved to `mqt.qmap.plugins.qiskit.sc`.
The entrypoints `synthesize_clifford()` and `optimize_clifford()` of the Clifford synthesis module have been moved to `mqt.qmap.plugins.qiskit.clifford_synthesis`.

## [3.1.0]

This minor release initiates the efforts to re-structure the Python bindings and make them more modular.
Even tough this is not a breaking change, it is worth mentioning to developers of MQT QMAP that all Python code (except tests) has been moved to the top-level `python` directory.
Furthermore, the C++ code for the Python bindings has been moved to the top-level `bindings` directory.

## [3.0.0]

This major release introduces several breaking changes, including the removal of deprecated features.
The following paragraphs describe the most important changes and how to adapt your code accordingly.
We intend to provide a more comprehensive migration guide for future releases.

The major change in this major release is the move to the MQT Core Python package.
This move allows us to make `qiskit` a fully optional dependency and entirely rely on the MQT Core IR for representing circuits.
Additionally, the `mqt-core` Python package now ships all its C++ libraries as shared libraries so that these need not be fetched or built as part of the build process.
This was tricky to achieve cross-platform, and you can find some more backstory in the corresponding [PR](https://github.com/munich-quantum-toolkit/qmap/pulls/418).
We expect this integration to mature over the next few releases.
If you encounter any issues, please let us know.

Support for `BackendV1` Qiskit backends has been removed in accordance with Qiskit's 2.0 release dropping support for these backends.
If you still require support for these backends, please use the last version of MQT QMAP that supports them, which is `2.8.0`.
However, we strongly recommend that you upgrade to Qiskit 2.0 or higher and use the new `BackendV2` interface.

Teleportation support for the heuristic mapping has been removed.
If you still require this feature, please use the last version of MQT QMAP that supports it, which is `2.8.0`.

MQT Core itself dropped support for several parsers in `v3.0.0`, including the `.real`, `.qc`, `.tfc`, and `GRCS` parsers.
The `.real` parser lives on as part of the [MQT SyReC] project. All others have been removed without replacement.
Consequently, these input formats are no longer supported in MQT QMAP.

MQT QMAP has moved to the [munich-quantum-toolkit](https://github.com/munich-quantum-toolkit) GitHub organization under https://github.com/munich-quantum-toolkit/qmap.
While most links should be automatically redirected, please update any links in your code to point to the new location.
All links in the documentation have been updated accordingly.

MQT QMAP now requires CMake 3.24 or higher.
Most modern operating systems should have this version available in their package manager.
Alternatively, CMake can be conveniently installed from PyPI using the [`cmake`](https://pypi.org/project/cmake/) package.

<!-- Version links -->

[unreleased]: https://github.com/munich-quantum-toolkit/qmap/compare/v3.2.0...HEAD
[3.2.0]: https://github.com/munich-quantum-toolkit/qmap/compare/v3.1.0...v3.2.0
[3.1.0]: https://github.com/munich-quantum-toolkit/qmap/compare/v3.0.0...v3.1.0
[3.0.0]: https://github.com/munich-quantum-toolkit/qmap/compare/v2.8.0...v3.0.0

<!-- Other links -->

[MQT SyReC]: https://github.com/munich-quantum-toolkit/syrec<|MERGE_RESOLUTION|>--- conflicted
+++ resolved
@@ -4,15 +4,6 @@
 
 ## [Unreleased]
 
-<<<<<<< HEAD
-This release restructures the neutral atom compiler which has consequences for its configuration and the reporting of statistics.
-The placement and routing stages have been merged into a single layout synthesis stage.
-There is a new `PlaceAndRouteSynthesizer` that combines the previously separate placement and routing stages.
-Consequently, the configuration for the placement and routing stages must now be wrapped in a configuration for the layout synthesis stage when using the C++ API.
-The Python API did not change in this regard.
-Furthermore, when reporting the statistics of the neutral atom compiler, the statistics for placement and routing are now reported as part of the layout synthesis statistics.
-The latter affects both the C++ and Python APIs.
-=======
 Testing previous versions of the `mqt-qmap` package built via `uv sync` or simple `(uv) pip install .` generally failed due to binary incompatibility of the `mqt-core` compiled extension packages and the `mqt-qmap` one.
 This required building `mqt-core` from source and without build isolation to get a working local setup.
 By using the latest `pybind11` release (`v3`), the binary compatibility between extension modules compiled under different circumstances (such as different compilers) has been greatly increased.
@@ -22,7 +13,14 @@
 All Python enums (e.g., `sc.Method`) are now exposed via `pybind11`'s new `py::native_enum`, which makes them compatible with Python's `enum.Enum` class (PEP 435).
 As a result, the enums can no longer be initialized using a string.
 Instead of `Method("exact")` or `"exact"`, use `Method.exact`.
->>>>>>> ad7b1d16
+
+This release restructures the neutral atom compiler which has consequences for its configuration and the reporting of statistics.
+The placement and routing stages have been merged into a single layout synthesis stage.
+There is a new `PlaceAndRouteSynthesizer` that combines the previously separate placement and routing stages.
+Consequently, the configuration for the placement and routing stages must now be wrapped in a configuration for the layout synthesis stage when using the C++ API.
+The Python API did not change in this regard.
+Furthermore, when reporting the statistics of the neutral atom compiler, the statistics for placement and routing are now reported as part of the layout synthesis statistics.
+The latter affects both the C++ and Python APIs.
 
 ## [3.2.0]
 
