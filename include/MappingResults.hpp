/*
 * This file is part of the JKQ QMAP library which is released under the MIT license.
 * See file README.md or go to https://iic.jku.at/eda/research/ibm_qx_mapping/ for more information.
 */

#include "MappingSettings.hpp"

#include <iostream>
#include <sstream>
#include <string>

#ifndef QMAP_MAPPINGRESULTS_HPP
    #define QMAP_MAPPINGRESULTS_HPP

enum class Method {
    None,
    Exact,
    Heuristic
};
static std::string toString(const Method method) {
    switch (method) {
        case Method::None:
            return "none";
        case Method::Exact:
            return "exact";
        case Method::Heuristic:
            return "heuristic";
    }
    return " ";
}
// map Method values to JSON as strings
NLOHMANN_JSON_SERIALIZE_ENUM(Method, {
                                             {Method::None, "none"},
                                             {Method::Exact, "exact"},
                                             {Method::Heuristic, "heuristic"},
                                     })

struct MappingResults {
<<<<<<< HEAD

	std::string input_name;
	unsigned long input_gates = 0;
	unsigned long input_singlequbitgates = 0;
	unsigned long input_cnots = 0;
	unsigned long input_qubits = 0;
	unsigned long input_layers = 0;
	unsigned long input_teleportation_qubits = 0;

	std::string architecture;
	std::string calibration;

	Method method = Method::None;
	InitialLayoutStrategy initialLayoutStrategy = InitialLayoutStrategy::None;
	LayeringStrategy layeringStrategy = LayeringStrategy::None;
	Encodings encoding = Encodings::None;
	Groupings grouping = Groupings::Halves;
	Strategy strategy = Strategy::None;

	int limit = 0;

	double time = 0.0;
	bool timeout = true;
	std::string output_name;
	unsigned long long seed = 0;
	unsigned long output_gates = 0;
	unsigned long output_singlequbitgates = 0;
	unsigned long output_cnots = 0;
	unsigned long output_swaps = 0;
	unsigned long output_direction_reverse = 0;
	unsigned long output_qubits = 0;
	unsigned long output_teleportations = 0;
    unsigned long output_teleportation_qubits = 0;
    bool output_teleportation_fake = false;

	MappingResults() = default;
	virtual ~MappingResults() = default;

	virtual void copyInput(const MappingResults& mappingResults) {
		input_name = mappingResults.input_name;
		input_gates = mappingResults.input_gates;
		input_singlequbitgates = mappingResults.input_singlequbitgates;
		input_cnots = mappingResults.input_cnots;
		input_qubits = mappingResults.input_qubits;
		input_layers = mappingResults.input_layers;
        input_teleportation_qubits = mappingResults.input_teleportation_qubits;

        seed = mappingResults.seed;
		architecture = mappingResults.architecture;
		calibration = mappingResults.calibration;
		method = mappingResults.method;
		initialLayoutStrategy = mappingResults.initialLayoutStrategy;
		layeringStrategy = mappingResults.layeringStrategy;

		encoding = mappingResults.encoding;
		grouping = mappingResults.grouping;
		strategy = mappingResults.strategy;
		limit = mappingResults.limit;

		output_name = mappingResults.output_name;
		output_qubits = mappingResults.output_qubits;
		output_teleportations = mappingResults.output_teleportations;
		output_teleportation_qubits = mappingResults.output_teleportation_qubits;
		output_teleportation_fake = mappingResults.output_teleportation_fake;
	}

	virtual std::ostream& print(std::ostream& out, bool printStatistics) {
		out << "{\n";
		out << "\t\"circuit\": {\n";
		out << "\t\t\"name\": \"" << input_name << "\",\n";
		out << "\t\t\"qubits\": " << input_qubits << ",\n";
		out << "\t\t\"gates\": " << input_gates << ",\n";
		out << "\t\t\"singlequbitgates\": " << input_singlequbitgates << ",\n";
		out << "\t\t\"cnots\": " << input_cnots << ",\n";
		out << "\t\t\"layers\": " << input_layers << ",\n";
		out << "\t\t\"teleportationQubits\": " << input_teleportation_qubits << "\n";
		out << "\t},\n";
		out << "\t\"mapped_circuit\": {\n";
		out << "\t\t\"name\": \"" << output_name << "\",\n";
		out << "\t\t\"qubits\": " << output_qubits << ",\n";
		out << "\t\t\"gates\": " << output_gates << ",\n";
		out << "\t\t\"singlequbitgates\": " << output_singlequbitgates << ",\n";
		out << "\t\t\"cnots\": " << output_cnots << ",\n";
		out << "\t\t\"swaps\": " << output_swaps << ",\n";
		out << "\t\t\"teleportations\": " << output_teleportations << ",\n";
		out << "\t\t\"teleportationQubits\": " << output_teleportation_qubits << ",\n";
		out << "\t\t\"teleportation_fake\": " << output_teleportation_fake << ",\n";
		out << "\t\t\"direction_reverse\": " << output_direction_reverse << "\n";
		out << "\t}";
		if (printStatistics) {
			out << ",\n\t\"statistics\": {\n";
			out << "\t\t\"mapping_time\": " << (timeout? "\"timeout\"": std::to_string(time)) << ",\n";
			out << "\t\t\"seed\": " << seed << ",\n";
			out << "\t\t\"additional_gates\": " << output_gates-input_gates << ",\n";
			out << "\t\t\"method\": \"" << toString(method) << "\",\n";

			if (layeringStrategy != LayeringStrategy::None) {
				out << "\t\t\"layeringStrategy\": \"" << toString(layeringStrategy) << "\",\n";
			}
			if (initialLayoutStrategy != InitialLayoutStrategy::None) {
				out << "\t\t\"initialLayoutStrategy\": \"" << toString(initialLayoutStrategy) << "\",\n";

			}
			if (encoding != Encodings::None){
                out << "\t\t\"encoding\": \"" << toString(encoding) << "\",\n";
                out << "\t\t\"grouping\": \"" << toString(grouping) << "\",\n";
			}
			if (strategy != Strategy::None) {
=======
    std::string   input_name;
    unsigned long input_gates                = 0;
    unsigned long input_singlequbitgates     = 0;
    unsigned long input_cnots                = 0;
    unsigned long input_qubits               = 0;
    unsigned long input_layers               = 0;
    unsigned long input_teleportation_qubits = 0;

    std::string architecture;
    std::string calibration;

    Method                method                = Method::None;
    InitialLayoutStrategy initialLayoutStrategy = InitialLayoutStrategy::None;
    LayeringStrategy      layeringStrategy      = LayeringStrategy::None;
    Encodings             encoding              = Encodings::None;
    Groupings             grouping              = Groupings::Halves;
    Strategy              strategy              = Strategy::None;

    int limit = 0;

    double             time    = 0.0;
    bool               timeout = true;
    std::string        output_name;
    unsigned long long seed                        = 0;
    unsigned long      output_gates                = 0;
    unsigned long      output_singlequbitgates     = 0;
    unsigned long      output_cnots                = 0;
    unsigned long      output_swaps                = 0;
    unsigned long      output_direction_reverse    = 0;
    unsigned long      output_qubits               = 0;
    unsigned long      output_teleportations       = 0;
    unsigned long      output_teleportation_qubits = 0;
    bool               output_teleportation_fake   = false;

    MappingResults()          = default;
    virtual ~MappingResults() = default;

    virtual void copyInput(const MappingResults& mappingResults) {
        input_name                 = mappingResults.input_name;
        input_gates                = mappingResults.input_gates;
        input_singlequbitgates     = mappingResults.input_singlequbitgates;
        input_cnots                = mappingResults.input_cnots;
        input_qubits               = mappingResults.input_qubits;
        input_layers               = mappingResults.input_layers;
        input_teleportation_qubits = mappingResults.input_teleportation_qubits;

        seed                  = mappingResults.seed;
        architecture          = mappingResults.architecture;
        calibration           = mappingResults.calibration;
        method                = mappingResults.method;
        initialLayoutStrategy = mappingResults.initialLayoutStrategy;
        layeringStrategy      = mappingResults.layeringStrategy;

        encoding = mappingResults.encoding;
        grouping = mappingResults.grouping;
        strategy = mappingResults.strategy;
        limit    = mappingResults.limit;

        output_name                 = mappingResults.output_name;
        output_qubits               = mappingResults.output_qubits;
        output_teleportations       = mappingResults.output_teleportations;
        output_teleportation_qubits = mappingResults.output_teleportation_qubits;
        output_teleportation_fake   = mappingResults.output_teleportation_fake;
    }

    virtual std::ostream& print(std::ostream& out, bool printStatistics) {
        out << "{\n";
        out << "\t\"circuit\": {\n";
        out << "\t\t\"name\": \"" << input_name << "\",\n";
        out << "\t\t\"qubits\": " << input_qubits << ",\n";
        out << "\t\t\"gates\": " << input_gates << ",\n";
        out << "\t\t\"singlequbitgates\": " << input_singlequbitgates << ",\n";
        out << "\t\t\"cnots\": " << input_cnots << ",\n";
        out << "\t\t\"layers\": " << input_layers << ",\n";
        out << "\t\t\"teleportationQubits\": " << input_teleportation_qubits << "\n";
        out << "\t},\n";
        out << "\t\"mapped_circuit\": {\n";
        out << "\t\t\"name\": \"" << output_name << "\",\n";
        out << "\t\t\"qubits\": " << output_qubits << ",\n";
        out << "\t\t\"gates\": " << output_gates << ",\n";
        out << "\t\t\"singlequbitgates\": " << output_singlequbitgates << ",\n";
        out << "\t\t\"cnots\": " << output_cnots << ",\n";
        out << "\t\t\"swaps\": " << output_swaps << ",\n";
        out << "\t\t\"teleportations\": " << output_teleportations << ",\n";
        out << "\t\t\"teleportationQubits\": " << output_teleportation_qubits << ",\n";
        out << "\t\t\"teleportation_fake\": " << output_teleportation_fake << ",\n";
        out << "\t\t\"direction_reverse\": " << output_direction_reverse << "\n";
        out << "\t}";
        if (printStatistics) {
            out << ",\n\t\"statistics\": {\n";
            out << "\t\t\"mapping_time\": " << (timeout ? "\"timeout\"" : std::to_string(time)) << ",\n";
            out << "\t\t\"seed\": " << seed << ",\n";
            out << "\t\t\"additional_gates\": " << output_gates - input_gates << ",\n";
            out << "\t\t\"method\": \"" << toString(method) << "\",\n";

            if (layeringStrategy != LayeringStrategy::None) {
                out << "\t\t\"layeringStrategy\": \"" << toString(layeringStrategy) << "\",\n";
            }
            if (initialLayoutStrategy != InitialLayoutStrategy::None) {
                out << "\t\t\"initialLayoutStrategy\": \"" << toString(initialLayoutStrategy) << "\",\n";
            }
            if (encoding != Encodings::None) {
                out << "\t\t\"encoding\": \"" << toString(encoding) << "\",\n";
                out << "\t\t\"grouping\": \"" << toString(grouping) << "\",\n";
            }
            if (strategy != Strategy::None) {
>>>>>>> 558199f3
                out << "\t\t\"strategy\": \"" << toString(strategy) << "\",\n";
                if (strategy == Strategy::Custom) {
                    out << "\t\t\"limit\": \"" << limit << "\",\n";
                }
<<<<<<< HEAD
			}
			out << "\t\t\"arch\": \"" << architecture << "\"";
			if (!calibration.empty()) {
				out << ",\n\t\t\"calibration\": \"" << calibration << "\"";
			}
			out << "\n\t}";
		}
		out << "\n}\n";

		return out;
	};

	virtual nlohmann::json produceJSON(bool statistics) {
		nlohmann::json resultJSON{};
		resultJSON["circuit"] = {};
		auto& circuit = resultJSON["circuit"];
		circuit["name"] = input_name;
		circuit["n_qubits"] = input_qubits;
		circuit["n_gates"] = input_gates;
		circuit["singlequbitgates"] = input_singlequbitgates;
		circuit["cnots"] = input_cnots;
		circuit["layers"] = input_layers;

		resultJSON["mapped_circuit"] = {};
		auto& mapped_circuit = resultJSON["mapped_circuit"];
		mapped_circuit["name"] = output_name;
		mapped_circuit["n_qubits"] = output_qubits;
		mapped_circuit["n_gates"] = output_gates;
		mapped_circuit["singlequbitgates"] = output_singlequbitgates;
		mapped_circuit["cnots"] = output_cnots;
		mapped_circuit["swaps"] = output_swaps;
        mapped_circuit["teleportations"] = output_teleportations;
=======
            }
            out << "\t\t\"arch\": \"" << architecture << "\"";
            if (!calibration.empty()) {
                out << ",\n\t\t\"calibration\": \"" << calibration << "\"";
            }
            out << "\n\t}";
        }
        out << "\n}\n";

        return out;
    };

    virtual nlohmann::json produceJSON(bool statistics) {
        nlohmann::json resultJSON{};
        resultJSON["circuit"]       = {};
        auto& circuit               = resultJSON["circuit"];
        circuit["name"]             = input_name;
        circuit["n_qubits"]         = input_qubits;
        circuit["n_gates"]          = input_gates;
        circuit["singlequbitgates"] = input_singlequbitgates;
        circuit["cnots"]            = input_cnots;
        circuit["layers"]           = input_layers;

        resultJSON["mapped_circuit"]          = {};
        auto& mapped_circuit                  = resultJSON["mapped_circuit"];
        mapped_circuit["name"]                = output_name;
        mapped_circuit["n_qubits"]            = output_qubits;
        mapped_circuit["n_gates"]             = output_gates;
        mapped_circuit["singlequbitgates"]    = output_singlequbitgates;
        mapped_circuit["cnots"]               = output_cnots;
        mapped_circuit["swaps"]               = output_swaps;
        mapped_circuit["teleportations"]      = output_teleportations;
>>>>>>> 558199f3
        mapped_circuit["teleportationQubits"] = output_teleportation_qubits;
        mapped_circuit["teleportation_fake"] = output_teleportation_fake;
		mapped_circuit["direction_reverse"] = output_direction_reverse;

		if (statistics) {
			resultJSON["statistics"] = {};
			auto& stats = resultJSON["statistics"];
			if (timeout)
				stats["timeout"] = timeout;
			stats["mapping_time"] = time;
			stats["seed"] = seed;
			stats["additional_gates"] = output_gates-input_gates;
			stats["method"] = method;
			if (layeringStrategy != LayeringStrategy::None) {
				stats["layeringStrategy"] = layeringStrategy;
			}
			if (initialLayoutStrategy != InitialLayoutStrategy::None) {
				stats["initialLayoutStrategy"] = initialLayoutStrategy;
			}
            if (encoding != Encodings::None){
                stats["encoding"] = encoding;
                stats["grouping"] = grouping;
            }
            if (strategy != Strategy::None) {
                stats["strategy"] = strategy;
                if (strategy == Strategy::Custom) {
                    stats["limit"] = limit;
                }
            }
<<<<<<< HEAD
			stats["arch"] = architecture;
			if (!calibration.empty())
				stats["calibration"] = calibration;
		}

		return resultJSON;
	}

	virtual std::string produceCSVEntry() {
		std::stringstream ss{};
		ss << input_name << ";" << input_qubits << ";" << input_gates << ";" << output_name << ";" << output_qubits << ";" << output_gates << ";" << toString(method) << ";";
		if (timeout) {
			ss << "TO";
		} else {
			ss << time;
		}
		ss << ";" << toString(initialLayoutStrategy) << ";" << toString(layeringStrategy);
		return ss.str();
	}
=======
            if (encoding != Encodings::None) {
                stats["encoding"] = encoding;
                stats["grouping"] = grouping;
            }
            if (strategy != Strategy::None) {
                stats["strategy"] = strategy;
                if (strategy == Strategy::Custom) {
                    stats["limit"] = limit;
                }
            }
            stats["arch"] = architecture;
            if (!calibration.empty())
                stats["calibration"] = calibration;
        }

        return resultJSON;
    }

    virtual std::string produceCSVEntry() {
        std::stringstream ss{};
        ss << input_name << ";" << input_qubits << ";" << input_gates << ";" << output_name << ";" << output_qubits << ";" << output_gates << ";" << toString(method) << ";";
        if (timeout) {
            ss << "TO";
        } else {
            ss << time;
        }
        ss << ";" << toString(initialLayoutStrategy) << ";" << toString(layeringStrategy);
        return ss.str();
    }
>>>>>>> 558199f3
};

#endif //QMAP_MAPPINGRESULTS_HPP<|MERGE_RESOLUTION|>--- conflicted
+++ resolved
@@ -36,116 +36,6 @@
                                      })
 
 struct MappingResults {
-<<<<<<< HEAD
-
-	std::string input_name;
-	unsigned long input_gates = 0;
-	unsigned long input_singlequbitgates = 0;
-	unsigned long input_cnots = 0;
-	unsigned long input_qubits = 0;
-	unsigned long input_layers = 0;
-	unsigned long input_teleportation_qubits = 0;
-
-	std::string architecture;
-	std::string calibration;
-
-	Method method = Method::None;
-	InitialLayoutStrategy initialLayoutStrategy = InitialLayoutStrategy::None;
-	LayeringStrategy layeringStrategy = LayeringStrategy::None;
-	Encodings encoding = Encodings::None;
-	Groupings grouping = Groupings::Halves;
-	Strategy strategy = Strategy::None;
-
-	int limit = 0;
-
-	double time = 0.0;
-	bool timeout = true;
-	std::string output_name;
-	unsigned long long seed = 0;
-	unsigned long output_gates = 0;
-	unsigned long output_singlequbitgates = 0;
-	unsigned long output_cnots = 0;
-	unsigned long output_swaps = 0;
-	unsigned long output_direction_reverse = 0;
-	unsigned long output_qubits = 0;
-	unsigned long output_teleportations = 0;
-    unsigned long output_teleportation_qubits = 0;
-    bool output_teleportation_fake = false;
-
-	MappingResults() = default;
-	virtual ~MappingResults() = default;
-
-	virtual void copyInput(const MappingResults& mappingResults) {
-		input_name = mappingResults.input_name;
-		input_gates = mappingResults.input_gates;
-		input_singlequbitgates = mappingResults.input_singlequbitgates;
-		input_cnots = mappingResults.input_cnots;
-		input_qubits = mappingResults.input_qubits;
-		input_layers = mappingResults.input_layers;
-        input_teleportation_qubits = mappingResults.input_teleportation_qubits;
-
-        seed = mappingResults.seed;
-		architecture = mappingResults.architecture;
-		calibration = mappingResults.calibration;
-		method = mappingResults.method;
-		initialLayoutStrategy = mappingResults.initialLayoutStrategy;
-		layeringStrategy = mappingResults.layeringStrategy;
-
-		encoding = mappingResults.encoding;
-		grouping = mappingResults.grouping;
-		strategy = mappingResults.strategy;
-		limit = mappingResults.limit;
-
-		output_name = mappingResults.output_name;
-		output_qubits = mappingResults.output_qubits;
-		output_teleportations = mappingResults.output_teleportations;
-		output_teleportation_qubits = mappingResults.output_teleportation_qubits;
-		output_teleportation_fake = mappingResults.output_teleportation_fake;
-	}
-
-	virtual std::ostream& print(std::ostream& out, bool printStatistics) {
-		out << "{\n";
-		out << "\t\"circuit\": {\n";
-		out << "\t\t\"name\": \"" << input_name << "\",\n";
-		out << "\t\t\"qubits\": " << input_qubits << ",\n";
-		out << "\t\t\"gates\": " << input_gates << ",\n";
-		out << "\t\t\"singlequbitgates\": " << input_singlequbitgates << ",\n";
-		out << "\t\t\"cnots\": " << input_cnots << ",\n";
-		out << "\t\t\"layers\": " << input_layers << ",\n";
-		out << "\t\t\"teleportationQubits\": " << input_teleportation_qubits << "\n";
-		out << "\t},\n";
-		out << "\t\"mapped_circuit\": {\n";
-		out << "\t\t\"name\": \"" << output_name << "\",\n";
-		out << "\t\t\"qubits\": " << output_qubits << ",\n";
-		out << "\t\t\"gates\": " << output_gates << ",\n";
-		out << "\t\t\"singlequbitgates\": " << output_singlequbitgates << ",\n";
-		out << "\t\t\"cnots\": " << output_cnots << ",\n";
-		out << "\t\t\"swaps\": " << output_swaps << ",\n";
-		out << "\t\t\"teleportations\": " << output_teleportations << ",\n";
-		out << "\t\t\"teleportationQubits\": " << output_teleportation_qubits << ",\n";
-		out << "\t\t\"teleportation_fake\": " << output_teleportation_fake << ",\n";
-		out << "\t\t\"direction_reverse\": " << output_direction_reverse << "\n";
-		out << "\t}";
-		if (printStatistics) {
-			out << ",\n\t\"statistics\": {\n";
-			out << "\t\t\"mapping_time\": " << (timeout? "\"timeout\"": std::to_string(time)) << ",\n";
-			out << "\t\t\"seed\": " << seed << ",\n";
-			out << "\t\t\"additional_gates\": " << output_gates-input_gates << ",\n";
-			out << "\t\t\"method\": \"" << toString(method) << "\",\n";
-
-			if (layeringStrategy != LayeringStrategy::None) {
-				out << "\t\t\"layeringStrategy\": \"" << toString(layeringStrategy) << "\",\n";
-			}
-			if (initialLayoutStrategy != InitialLayoutStrategy::None) {
-				out << "\t\t\"initialLayoutStrategy\": \"" << toString(initialLayoutStrategy) << "\",\n";
-
-			}
-			if (encoding != Encodings::None){
-                out << "\t\t\"encoding\": \"" << toString(encoding) << "\",\n";
-                out << "\t\t\"grouping\": \"" << toString(grouping) << "\",\n";
-			}
-			if (strategy != Strategy::None) {
-=======
     std::string   input_name;
     unsigned long input_gates                = 0;
     unsigned long input_singlequbitgates     = 0;
@@ -252,45 +142,10 @@
                 out << "\t\t\"grouping\": \"" << toString(grouping) << "\",\n";
             }
             if (strategy != Strategy::None) {
->>>>>>> 558199f3
                 out << "\t\t\"strategy\": \"" << toString(strategy) << "\",\n";
                 if (strategy == Strategy::Custom) {
                     out << "\t\t\"limit\": \"" << limit << "\",\n";
                 }
-<<<<<<< HEAD
-			}
-			out << "\t\t\"arch\": \"" << architecture << "\"";
-			if (!calibration.empty()) {
-				out << ",\n\t\t\"calibration\": \"" << calibration << "\"";
-			}
-			out << "\n\t}";
-		}
-		out << "\n}\n";
-
-		return out;
-	};
-
-	virtual nlohmann::json produceJSON(bool statistics) {
-		nlohmann::json resultJSON{};
-		resultJSON["circuit"] = {};
-		auto& circuit = resultJSON["circuit"];
-		circuit["name"] = input_name;
-		circuit["n_qubits"] = input_qubits;
-		circuit["n_gates"] = input_gates;
-		circuit["singlequbitgates"] = input_singlequbitgates;
-		circuit["cnots"] = input_cnots;
-		circuit["layers"] = input_layers;
-
-		resultJSON["mapped_circuit"] = {};
-		auto& mapped_circuit = resultJSON["mapped_circuit"];
-		mapped_circuit["name"] = output_name;
-		mapped_circuit["n_qubits"] = output_qubits;
-		mapped_circuit["n_gates"] = output_gates;
-		mapped_circuit["singlequbitgates"] = output_singlequbitgates;
-		mapped_circuit["cnots"] = output_cnots;
-		mapped_circuit["swaps"] = output_swaps;
-        mapped_circuit["teleportations"] = output_teleportations;
-=======
             }
             out << "\t\t\"arch\": \"" << architecture << "\"";
             if (!calibration.empty()) {
@@ -323,57 +178,25 @@
         mapped_circuit["cnots"]               = output_cnots;
         mapped_circuit["swaps"]               = output_swaps;
         mapped_circuit["teleportations"]      = output_teleportations;
->>>>>>> 558199f3
         mapped_circuit["teleportationQubits"] = output_teleportation_qubits;
-        mapped_circuit["teleportation_fake"] = output_teleportation_fake;
-		mapped_circuit["direction_reverse"] = output_direction_reverse;
-
-		if (statistics) {
-			resultJSON["statistics"] = {};
-			auto& stats = resultJSON["statistics"];
-			if (timeout)
-				stats["timeout"] = timeout;
-			stats["mapping_time"] = time;
-			stats["seed"] = seed;
-			stats["additional_gates"] = output_gates-input_gates;
-			stats["method"] = method;
-			if (layeringStrategy != LayeringStrategy::None) {
-				stats["layeringStrategy"] = layeringStrategy;
-			}
-			if (initialLayoutStrategy != InitialLayoutStrategy::None) {
-				stats["initialLayoutStrategy"] = initialLayoutStrategy;
-			}
-            if (encoding != Encodings::None){
-                stats["encoding"] = encoding;
-                stats["grouping"] = grouping;
-            }
-            if (strategy != Strategy::None) {
-                stats["strategy"] = strategy;
-                if (strategy == Strategy::Custom) {
-                    stats["limit"] = limit;
-                }
-            }
-<<<<<<< HEAD
-			stats["arch"] = architecture;
-			if (!calibration.empty())
-				stats["calibration"] = calibration;
-		}
-
-		return resultJSON;
-	}
-
-	virtual std::string produceCSVEntry() {
-		std::stringstream ss{};
-		ss << input_name << ";" << input_qubits << ";" << input_gates << ";" << output_name << ";" << output_qubits << ";" << output_gates << ";" << toString(method) << ";";
-		if (timeout) {
-			ss << "TO";
-		} else {
-			ss << time;
-		}
-		ss << ";" << toString(initialLayoutStrategy) << ";" << toString(layeringStrategy);
-		return ss.str();
-	}
-=======
+        mapped_circuit["teleportation_fake"]  = output_teleportation_fake;
+        mapped_circuit["direction_reverse"]   = output_direction_reverse;
+
+        if (statistics) {
+            resultJSON["statistics"] = {};
+            auto& stats              = resultJSON["statistics"];
+            if (timeout)
+                stats["timeout"] = timeout;
+            stats["mapping_time"]     = time;
+            stats["seed"]             = seed;
+            stats["additional_gates"] = output_gates - input_gates;
+            stats["method"]           = method;
+            if (layeringStrategy != LayeringStrategy::None) {
+                stats["layeringStrategy"] = layeringStrategy;
+            }
+            if (initialLayoutStrategy != InitialLayoutStrategy::None) {
+                stats["initialLayoutStrategy"] = initialLayoutStrategy;
+            }
             if (encoding != Encodings::None) {
                 stats["encoding"] = encoding;
                 stats["grouping"] = grouping;
@@ -403,7 +226,6 @@
         ss << ";" << toString(initialLayoutStrategy) << ";" << toString(layeringStrategy);
         return ss.str();
     }
->>>>>>> 558199f3
 };
 
 #endif //QMAP_MAPPINGRESULTS_HPP