//
// This file is part of the MQT QMAP library released under the MIT license.
// See README.md or go to https://github.com/cda-tum/qmap for more information.
//

#pragma once

#include "Definitions.hpp"
#include "NeutralAtomLayer.hpp"
#include "hybridmap/HardwareQubits.hpp"
#include "hybridmap/Mapping.hpp"
#include "hybridmap/NeutralAtomArchitecture.hpp"
#include "hybridmap/NeutralAtomDefinitions.hpp"
#include "hybridmap/NeutralAtomScheduler.hpp"
#include "hybridmap/NeutralAtomUtils.hpp"
#include "ir/Permutation.hpp"
#include "ir/QuantumComputation.hpp"
#include "ir/operations/Operation.hpp"
#include "sc/exact/ExactMapper.hpp"

#include <cstddef>
#include <cstdint>
#include <deque>
#include <fstream>
#include <map>
#include <set>
#include <sstream>
#include <stdexcept>
#include <string>
#include <utility>
#include <vector>

namespace na {

/**
 * @brief Struct to store the runtime parameters of the mapper.
 */
struct MapperParameters {
  qc::fp lookaheadWeightSwaps = 0.1;
  qc::fp lookaheadWeightMoves = 0.1;
  qc::fp decay = 0.1;
  qc::fp shuttlingTimeWeight = 1;
  qc::fp gateWeight = 1;
  qc::fp shuttlingWeight = 1;
  uint32_t seed = 0;
  bool verbose = false;
  InitialCoordinateMapping initialMapping;
};

enum RoutingType {
  SwapType,
  BridgeType,
  MoveType,
  PassByType,
  FlyingAncillaType
};

/**
 * @brief Class to map a quantum circuit to a neutral atom architecture.
 * @details The mapping has following important parts:
 * - initial mapping: The initial mapping of the circuit qubits to the hardware
 * qubits.
 * - layer creation: The creation of the front and lookahead layers, done one
 * the fly and taking into account basic commutation rules.
 * - estimation: The estimation of the number of swap gates and moves needed to
 * execute a given gate and the decision which technique is better.
 * - gate based mapping: SABRE based algorithm to choose the bast swap for the
 * given layers.
 * - shuttling based mapping: Computing and evaluation of possible moves and
 * choosing best.
 * - multi-qubit-gates: Additional steps and checks to bring multiple qubits
 * together.
 * -> Final circuit contains abstract SWAP gates and MOVE operations, which need
 * to be decomposed using AODScheduler.
 */
class NeutralAtomMapper {
protected:
  // The considered architecture
  const NeutralAtomArchitecture* arch = nullptr;
  // The mapped quantum circuit
  qc::QuantumComputation mappedQc;
  // The mapped quantum circuit converted to AOD movements
  qc::QuantumComputation mappedQcAOD;
  // The scheduler to schedule the mapped quantum circuit
  NeutralAtomScheduler scheduler;
<<<<<<< HEAD
=======
  // The gates that have been executed
  std::vector<const qc::Operation*> executedCommutingGates;
  // Gates in the front layer to be executed
  NeutralAtomLayer frontLayer;
  // Gates in the lookahead layer to be executed
  NeutralAtomLayer lookaheadLayer;
>>>>>>> bdcf2ed6
  // Gates in the front layer to be executed with swap gates
  GateList frontLayerGate;
  // Gates in the front layer to be executed with move operations
  GateList frontLayerShuttling;
  // Gates in the lookahead layer to be executed with swap gates
  GateList lookaheadLayerGate;
  // Gates in the lookahead layer to be executed with move operations
  GateList lookaheadLayerShuttling;
  // The minimal weight for any multi-qubit gate
  qc::fp twoQubitSwapWeight = 1;
  // The runtime parameters of the mapper
  const MapperParameters* parameters = nullptr;
  // The qubits that are blocked by the last swap
  std::deque<std::set<HwQubit>> lastBlockedQubits;
  // The last swap that has been executed
  Swap lastSwap = {0, 0};
  // The last moves that have been executed
  std::deque<AtomMove> lastMoves;
  // Precomputed decay weights
  std::vector<qc::fp> decayWeights;
  // Counter variables
  uint32_t nSwaps = 0;
  uint32_t nBridges = 0;
  uint32_t nFAncillas = 0;
  uint32_t nMoves = 0;

  // The current placement of the hardware qubits onto the coordinates
  HardwareQubits hardwareQubits;
  HardwareQubits flyingAncillas;
  // The current mapping between circuit qubits and hardware qubits
  Mapping mapping;

  qc::DAG dag;

  // Methods for mapping

  /**
   * @brief GraphMatching for initCoordMapping
   */
  void graphMatching(std::vector<CoordIndex>& qubitIndices,
                     std::vector<CoordIndex>& hwIndices, const qc::DAG& dag);

  /**
   * @brief Maps the gate to the mapped quantum circuit.
   * @param op The gate to map
   */
  void mapGate(const qc::Operation* op);
  /**
   * @brief Maps all currently possible gates and updated until no more gates
   * can be mapped.
   * @param layer The layer to map all possible gates for
   */
  void mapAllPossibleGates(NeutralAtomLayer& frontLayer,
                           NeutralAtomLayer& lookaheadLayer);
  /**
   * @brief Returns all gates that can be executed now
   * @param gates The gates to be checked
   * @return All gates that can be executed now
   */
  GateList getExecutableGates(const GateList& gates);
  /**
   * @brief Checks if the given gate can be executed for the given mapping and
   * hardware arrangement.
   * @param opPointer The gate to check
   * @return True if the gate can be executed, false otherwise
   */
  bool isExecutable(const qc::Operation* opPointer);

  void updateBlockedQubits(Swap swap) {
    HwQubits qubits = {swap.first, swap.second};
    updateBlockedQubits(qubits);
  }
  void updateBlockedQubits(HwQubits qubits);

  /**
   * @brief Update the mapping for the given swap gate.
   * @param swap The swap gate to update the mapping for
   */
  void applySwap(Swap swap);
  /**
   * @brief Update the mapping for the given move operation.
   * @param move The move operation to update the mapping for
   */
  void applyMove(AtomMove move);

  void applyBridge(const Bridge& bridge);
  void applyFlyingAncilla(FlyingAncilla fa);
  void applyPassBy(FlyingAncilla fa);

  // Methods for gate vs. shuttling
  /**
   * @brief Assigns the given gates to the gate or shuttling layers.
   * @param frontGates The gates to be assigned to the front layers
   * @param lookaheadGates The gates to be assigned to the lookahead layers
   */
  void reassignGatesToLayers(const GateList& frontGates,
                             const GateList& lookaheadGates);
  /**
   * @brief Estimates the minimal number of swap gates and time needed to
   * execute the given gate.
   * @param opPointer The gate to estimate the number of swap gates and time for
   * @return The minimal number of swap gates and time needed to execute the
   * given gate
   */

  void prepareAncillas(size_t nQcQubits);

  size_t gateBasedMapping(size_t i);
  size_t shuttlingBasedMapping(size_t i);

  std::pair<uint32_t, qc::fp>
  estimateNumSwapGates(const qc::Operation* opPointer);
  /**
   * @brief Estimates the minimal number of move operations and time needed to
   * execute the given gate.
   * @param opPointer The gate to estimate the number of move operations and
   * time for
   * @return The minimal number of move operations and time needed to execute
   * the given gate
   */
  std::pair<uint32_t, qc::fp> estimateNumMove(const qc::Operation* opPointer);
  /**
   * @brief Uses estimateNumSwapGates and estimateNumMove to decide if a swap
   * gate or move operation is better.
   * @param opPointer The gate to estimate the number of swap gates and move
   * operations for
   * @return True if a swap gate is better, false if a move operation is better
   */
  bool swapGateBetter(const qc::Operation* opPointer);

  // Methods for swap gates mapping
  /**
   * @brief Finds the best swap gate for the front layer.
   * @details The best swap gate is the one that minimizes the cost function.
   * This takes into account close by swaps from two-qubit gates and exact moves
   * from multi-qubit gates.
   * @return The best swap gate for the front layer
   */
  Swap findBestSwap(const Swap& lastSwap);
  /**
   * @brief Returns all possible swap gates for the front layer.
   * @details The possible swap gates are all swaps starting from qubits in the
   * front layer.
   * @return All possible swap gates for the front layer
   */
  [[nodiscard]] std::set<Swap>
  getAllPossibleSwaps(const std::pair<Swaps, WeightedSwaps>& swapsFront) const;

  // Methods for bridge operations mapping

  Bridge findBestBridge() const;
  Bridges getShortestBridges() const;

  CoordIndices computeCurrentCoordUsages() const;

  FlyingAncillas convertMoveCombToFlyingAncilla(const MoveComb& move_comb);

  // std::vector<std::pair<const qc::Operation*, Bridge>>
  // findAllBridges(qc::QuantumComputation& qc);
  // std::vector<std::pair<const qc::Operation*, Bridge>>
  // bridgeCostCompareWithSwap(
  //     std::vector<std::pair<const qc::Operation*, Bridge>> allBridges,
  //     Swap bestSwap, const qc::DAG& dag, NeutralAtomLayer& frontLayer);
  // void updateMappingBridge(
  //     std::vector<std::pair<const qc::Operation*, Bridge>> ExecutableBridges,
  //     NeutralAtomLayer& frontLayer, NeutralAtomLayer& lookaheadLayer);

  /**
   * @brief Returns the next best shuttling move operation for the front layer.
   * @return The next best shuttling move operation for the front layer
   */

  // Methods for shuttling operations mapping
  /**
   * @brief Finds the current best move operation based on the cost function.
   * @details Uses getAllMoveCombinations to find all possible move combinations
   * (direct move, move away, multi-qubit moves) and then chooses the best one
   * based on the cost function.
   * @return The current best move operation
   */
  MoveComb findBestAtomMove();
  // std::pair<MoveComb, MoveInfo> findBestAtomMoveWithOp();
  /**
   * @brief Returns all possible move combinations for the front layer.
   * @details This includes direct moves, move away and multi-qubit moves.
   * Only move combinations with minimal number of moves are kept.
   * @return Vector of possible move combinations for the front layer
   */
  MoveCombs getAllMoveCombinations();
  // std::vector<std::pair<MoveComb, MoveInfo>>
  // getAllMoveCombinationsWithOp();
  /**
   * @brief Returns all possible move away combinations for a move from start to
   * target.
   * @details The possible move away combinations are all combinations of move
   * operations that move qubits away and then the performs the actual move
   * operation. The move away is chosen such that it is in the same direction as
   * the second move operation.
   * @param start The start position of the actual move operation
   * @param target The target position of the actual move operation
   * @param excludedCoords Coordinates the qubits should not be moved to
   * @return All possible move away combinations for a move from start to target
   */
  MoveCombs getMoveAwayCombinations(CoordIndex start, CoordIndex target,
                                    const CoordIndices& excludedCoords);

  // Methods for flying ancilla operations mapping
  std::vector<CoordIndices>
  findBestFlyingAncillaComb(const qc::Operation* targetOp);
  std::set<std::set<qc::Qubit>> findQtargetSet(std::set<qc::Qubit>& usedQubits);
  CoordIndex returnClosestAncillaCoord(const CoordIndex& c_target,
                                       const CoordIndices& excludeCoords,
                                       qc::QuantumComputation& qc);
  MappingMethod compareSwapAndBridge(const Swap& bestSwap,
                                     const Bridge& bestBridge);
  MappingMethod compareShuttlingAndFlyingAncilla(MoveComb bestComb);

  // Helper methods
  /**
   * @brief Distinguishes between two-qubit swaps and multi-qubit swaps.
   * @details Two-qubit swaps only need to swap next to each other, while
   * multi-qubit swaps need to swap exactly to the multi-qubit gate position.
   * The multi-qubit swaps are weighted depending on their importance to finish
   * the multi-qubit gate.
   * @param layer The layer to distinguish the swaps for (front or lookahead)
   * @return The two-qubit swaps and multi-qubit swaps for the given layer
   */
  std::pair<Swaps, WeightedSwaps> initSwaps(const GateList& layer);
  /**
   * @brief Helper function to set the two-qubit swap weight to the minimal
   * weight of all multi-qubit gates, or 1.
   * @param swapExact The exact moves from multi-qubit gates
   */
  void setTwoQubitSwapWeight(const WeightedSwaps& swapExact);

  /**
   * @brief Returns the best position for the given gate coordinates.
   * @details Recursively calls getMovePositionRec
   * @param gateCoords The coordinates of the gate to find the best position for
   * @return The best position for the given gate coordinates
   */
  CoordIndices getBestMovePos(const CoordIndices& gateCoords);
  MultiQubitMovePos getMovePositionRec(MultiQubitMovePos currentPos,
                                       const CoordIndices& gateCoords,
                                       const size_t& maxNMoves);
  /**
   * @brief Returns possible move combinations to move the gate qubits to the
   * given position.
   * @param gateQubits The gate qubit to be moved
   * @param position The target position of the gate qubits
   * @return Possible move combinations to move the gate qubits to the given
   * position
   */
  MoveCombs getMoveCombinationsToPosition(HwQubits& gateQubits,
                                          CoordIndices& position);

  // Multi-qubit gate based methods
  /**
   * @brief Returns the best position for the given multi-qubit gate.
   * @details Calls getBestMultiQubitPositionRec to find the best position by
   * performing a recursive search in a breadth-first manner.
   * @param opPointer The multi-qubit gate to find the best position for
   * @return The best position for the given multi-qubit gate
   */
  HwQubits getBestMultiQubitPosition(const qc::Operation* opPointer);
  HwQubits getBestMultiQubitPositionRec(HwQubits remainingGateQubits,
                                        std::vector<HwQubit> selectedQubits,
                                        HwQubits remainingNearbyQubits);
  /**
   * @brief Returns the swaps needed to move the given qubits to the given
   * multi-qubit gate position.
   * @param op The multi-qubit gate to find the best position for
   * @param position The target position of the multi-qubit gate
   * @return The swaps needed to move the given qubits to the given multi-qubit
   */
  WeightedSwaps getExactSwapsToPosition(const qc::Operation* op,
                                        HwQubits position);

  // Cost function calculation
  /**
   * @brief Calculates the distance reduction for a swap gate given the
   * necessary close by swaps and exact moves.
   * @details Close by swaps are from two qubit gates, which only require to
   * swap close by. The exact moves are from multi-qubit gates, that require
   * swapping exactly to the multi-qubit gate position.
   * @param swap The swap gate to compute the distance reduction for
   * @param swapCloseBy The close by swaps from two-qubit gates
   * @param moveExact The exact moves from multi-qubit gates
   * @return The distance reduction cost
   */
  qc::fp swapCostPerLayer(const Swap& swap, const Swaps& swapCloseBy,
                          const WeightedSwaps& swapExact);
  /**
   * @brief Calculates the cost of a swap gate.
   * @details The cost of a swap gate is computed with the following terms:
   * - distance reduction for front + lookahead layers using swapCostPerLayer
   * - decay term for blocked qubit from last swaps
   * The cost is negative.
   * @param swap The swap gate to compute the cost for
   * @return The cost of the swap gate
   */
  qc::fp swapCost(const Swap& swap,
                  const std::pair<Swaps, WeightedSwaps>& swapsFront,
                  const std::pair<Swaps, WeightedSwaps>& swapsLookahead);
  qc::fp swapDistanceReduction(const Swap& swap, const GateList& layer);
  /**
   * @brief Calculates the cost of a move operation.
   * @details Assumes the move is executed and computes the distance reduction
   * for the layer.
   * @param move The move operation to compute the cost for
   * @param layer The layer to compute the distance reduction for
   * @return The distance reduction cost
   */
  qc::fp moveCostPerLayer(const AtomMove& move, const GateList& layer);

  /**
   * @brief Calculates a parallelization cost if the move operation can be
   * parallelized with the last moves.
   * @param move The move operation to compute the cost for
   * @return The parallelization cost
   */
  qc::fp parallelMoveCost(const AtomMove& move);
  /**
   * @brief Calculates the cost of a move operation.
   * @details The cost of a move operation is computed with the following terms:
   * - distance reduction for front + lookahead layers using moveCostPerLayer
   * - parallelization term based on last moves using parallelMoveCost
   * The three contributions are weighted with the runtime parameters.
   * @param move The move operation to compute the cost for
   * @return The cost of the move operation
   */
  qc::fp moveCost(const AtomMove& move);
  /**
   * @brief Calculates the cost of a series of move operations by summing up the
   * cost of each move.
   * @param moveComb The series of move operations to compute the cost for
   * @return The total cost of the series of move operations
   */
  qc::fp moveCostComb(const MoveComb& moveComb);

  /**
   * @brief Print the current layers for debugging.
   */
  void printLayers();

public:
  // Constructors
<<<<<<< HEAD
  NeutralAtomMapper() = default;
  explicit NeutralAtomMapper(const NeutralAtomArchitecture* architecture,
                             const MapperParameters* p = nullptr)
      : arch(architecture), scheduler(*architecture), parameters(p),
        hardwareQubits(*arch, p->initialMapping, p->seed) {
    if (arch->getNpositions() - arch->getNqubits() < 1 &&
        p->shuttlingWeight > 0) {
      throw std::runtime_error(
          "No free coordinates for shuttling but shuttling "
          "weight is greater than 0.");
=======
  [[maybe_unused]] NeutralAtomMapper(const NeutralAtomMapper&) = delete;
  NeutralAtomMapper& operator=(const NeutralAtomMapper&) = delete;
  NeutralAtomMapper(NeutralAtomMapper&&) = delete;
  explicit NeutralAtomMapper(const NeutralAtomArchitecture& architecture,
                             const MapperParameters& p = MapperParameters())
      : arch(architecture), mappedQc(architecture.getNpositions()),
        mappedQcAOD(architecture.getNpositions()), scheduler(architecture),
        frontLayer(NeutralAtomLayer(qc::DAG())),
        lookaheadLayer(NeutralAtomLayer(qc::DAG())), parameters(p),
        hardwareQubits(architecture, parameters.initialMapping,
                       std::vector<CoordIndex>(), std::vector<CoordIndex>(),
                       parameters.seed),
        flyingAncillas(architecture, InitialCoordinateMapping::Trivial,
                       std::vector<CoordIndex>(), std::vector<CoordIndex>(),
                       0) {
    // need at least on free coordinate to shuttle
    if (architecture.getNpositions() - architecture.getNqubits() < 1) {
      this->parameters.gateWeight = 1;
      this->parameters.shuttlingWeight = 0;
>>>>>>> bdcf2ed6
    }

    //   precompute exponential decay weights
    this->decayWeights.reserve(this->arch.getNcolumns());
    for (uint32_t i = this->arch.getNcolumns(); i > 0; --i) {
      this->decayWeights.emplace_back(std::exp(-this->parameters.decay * i));
    }
  };
  explicit NeutralAtomMapper(const NeutralAtomArchitecture& architecture,
                             const MapperParameters& p = MapperParameters())
      : NeutralAtomMapper(&architecture, &p) {}

  /**
   * @brief Sets the runtime parameters of the mapper.
   * @param p The runtime parameters of the mapper
   */
  void setParameters(const MapperParameters& p) {
    this->parameters = &p;
    if (arch->getNpositions() - arch->getNqubits() < 1 &&
        p.shuttlingWeight > 0) {
      throw std::runtime_error(
          "No free coordinates for shuttling but shuttling "
          "weight is greater than 0.");
    }
    this->reset();
  }

  /**
   * @brief Copies the state from the given mapper.
   * @param mapper The mapper to copy the state from
   */
  void copyStateFrom(const NeutralAtomMapper& mapper) {
    this->arch = mapper.arch;
    this->parameters = mapper.parameters;
    this->mapping = mapper.mapping;
    this->hardwareQubits = mapper.hardwareQubits;
    this->lastMoves = mapper.lastMoves;
    this->lastBlockedQubits = mapper.lastBlockedQubits;
    this->scheduler = mapper.scheduler;
  }

  /**
   * @brief Resets the mapper and the hardware qubits.
   */
  void reset() {
<<<<<<< HEAD
    hardwareQubits =
        HardwareQubits(*arch, parameters->initialMapping, parameters->seed);
=======
    hardwareQubits = HardwareQubits(arch, parameters.initialMapping,
                                    std::vector<CoordIndex>(),
                                    std::vector<CoordIndex>(), parameters.seed);
>>>>>>> bdcf2ed6
  }

  // Methods
  /**
   * @brief Maps the given quantum circuit to the given architecture.
   * @details The mapping has following important parts:
   * - initial mapping: The initial mapping of the circuit qubits to the
   * hardware qubits.
   * - layer creation: The creation of the front and lookahead layers, done one
   * the fly and taking into account basic commutation rules.
   * - estimation: The estimation of the number of swap gates and moves needed
   * to execute a given gate and the decision which technique is better.
   * - gate based mapping: SABRE based algorithm to choose the bast swap for the
   * given layers.
   * - shuttling based mapping: Computing and evaluation of possible moves and
   * choosing best.
   * - multi-qubit-gates: Additional steps and checks to bring multiple qubits
   * together.
   * -> Final circuit contains abstract SWAP gates and MOVE operations, which
   * need to be decomposed using convertToAod method.
   *
   * @param qc The quantum circuit to be mapped
   * @param initialMapping The initial mapping of the circuit qubits to the
   * hardware qubits
   * @param verbose If true, prints additional information
   * @return The mapped quantum circuit with abstract SWAP gates and MOVE
   * operations
   */
<<<<<<< HEAD
  qc::QuantumComputation map(qc::QuantumComputation& qc,
                             Mapping initialMapping) {
    mappedQc = qc::QuantumComputation(arch->getNpositions());
    mappedQcAOD = qc::QuantumComputation(arch->getNpositions());
    nMoves = 0;
    nSwaps = 0;
    mapAppend(qc, std::move(initialMapping));
    return mappedQc;
  }

  qc::QuantumComputation map(qc::QuantumComputation& qc,
                             InitialMapping initialMapping) {
    return map(qc, Mapping(qc.getNqubits(), initialMapping));
  }

  /**
   * @brief Appends the given quantum circuit to the mapped quantum circuit.
   * @param qc The quantum circuit to be mapped
   * @param initialMapping The initial mapping of the circuit qubits to the
   * hardware qubits
   */
  void mapAppend(qc::QuantumComputation& qc, Mapping initialMapping);
=======
  qc::QuantumComputation
  map(qc::QuantumComputation& qc, InitialMapping initialMapping,
      InitialCoordinateMapping initialCoordinateMapping = Trivial);
>>>>>>> bdcf2ed6

  /**
   * @brief Maps the given quantum circuit to the given architecture and
   * converts it to the AOD level.
   * @param qc  The quantum circuit to be mapped
   * @param initialMapping The initial mapping of the circuit qubits to the
   * hardware qubits
   */
<<<<<<< HEAD
  [[maybe_unused]] void mapAndConvert(qc::QuantumComputation& qc,
                                      InitialMapping initialMapping) {
    map(qc, initialMapping);
    convertToAod();
=======
  [[maybe_unused]] void
  mapAndConvert(qc::QuantumComputation& qc, InitialMapping initialMapping,
                InitialCoordinateMapping initialCoordinateMapping,
                bool printInfo) {
    this->parameters.verbose = printInfo;
    map(qc, initialMapping, initialCoordinateMapping);
    convertToAod(this->mappedQc);
>>>>>>> bdcf2ed6
  }

  /**
   * @brief Returns the mapped quantum circuit.
   * @return The mapped quantum circuit
   */
  [[nodiscard]] qc::QuantumComputation getMappedQc() const { return mappedQc; }

  /**
   * @brief Prints the mapped circuits as an extended OpenQASM string.
   * @return The mapped quantum circuit with abstract SWAP gates and MOVE
   */
  [[maybe_unused]] std::string getMappedQcQasm() {
    std::stringstream ss;
    this->mappedQc.dumpOpenQASM(ss, false);
    return ss.str();
  }

  /**
   * @brief Saves the mapped quantum circuit to a file.
   * @param filename The name of the file to save the mapped quantum circuit to
   */
  [[maybe_unused]] void saveMappedQcQasm(const std::string& filename) {
    std::ofstream ofs(filename);
    this->mappedQc.dumpOpenQASM(ofs, false);
  }

  /**
   * @brief Returns the mapped quantum circuit with AOD operations.
   */
  [[nodiscard]] qc::QuantumComputation getMappedQcAod() const {
    return mappedQcAOD;
  }

  /**
   * @brief Prints the mapped circuit with AOD operations as an extended
   * OpenQASM
   * @return The mapped quantum circuit with native AOD operations
   */
  [[maybe_unused]] std::string getMappedQcAodQasm() {
    if (this->mappedQcAOD.empty()) {
      this->convertToAod();
    }
    std::stringstream ss;
    this->mappedQcAOD.dumpOpenQASM(ss, false);
    return ss.str();
  }

  /**
   * @brief Saves the mapped quantum circuit with AOD operations to a file.
   * @param filename The name of the file to save the mapped quantum circuit
   * with AOD operations to
   */
  [[maybe_unused]] void saveMappedQcAodQasm(const std::string& filename) {
    if (this->mappedQcAOD.empty()) {
      this->convertToAod();
    }
    std::ofstream ofs(filename);
    this->mappedQcAOD.dumpOpenQASM(ofs, false);
  }

  /**
   * @brief Schedules the mapped quantum circuit on the neutral atom
   * architecture.
   * @details For each gate/operation in the input circuit, the scheduler checks
   * the earliest possible time slot for execution. If the gate is a multi qubit
   * gate, also the blocking of other qubits is taken into consideration. The
   * execution times are read from the neutral atom architecture.
   * @param verboseArg If true, prints additional information
   * @param createAnimationCsv If true, creates a csv file for the animation
   * @param shuttlingSpeedFactor The factor to speed up the shuttling time
   * @return The results of the scheduler
   */
  [[maybe_unused]] SchedulerResults
  schedule(bool verboseArg = false, bool createAnimationCsv = false,
           qc::fp shuttlingSpeedFactor = 1.0) {
    if (mappedQcAOD.empty()) {
      convertToAod();
    }
    return scheduler.schedule(mappedQcAOD, hardwareQubits.getInitHwPos(),
                              verboseArg, createAnimationCsv,
                              shuttlingSpeedFactor);
  }

  /**
   * @brief Saves the animation csv file of the scheduled quantum circuit.
   * @return The animation csv string
   */
  [[maybe_unused]] std::string getAnimationCsv() {
    return scheduler.getAnimationCsv();
  }

  /**
   * @brief Saves the animation csv file of the scheduled quantum circuit.
   * @param filename The name of the file to save the animation csv file to
   */
  [[maybe_unused]] void saveAnimationCsv(const std::string& filename) {
    scheduler.saveAnimationCsv(filename);
  }

  void decomposeBridgeGates(qc::QuantumComputation& qc);

  /**
   * @brief Converts a mapped circuit down to the AOD level and CZ level.
   * @details SWAP gates are decomposed into CX gates. Then CnX gates are
   * decomposed into CnZ gates. Move operations are combined if possible and
   * then converted into native AOD operations.
   */
  qc::QuantumComputation convertToAod();

  [[maybe_unused]] [[nodiscard]] std::map<HwQubit, HwQubit>
  getInitHwPos() const {
    return hardwareQubits.getInitHwPos();
  }
};

} // namespace na<|MERGE_RESOLUTION|>--- conflicted
+++ resolved
@@ -83,15 +83,6 @@
   qc::QuantumComputation mappedQcAOD;
   // The scheduler to schedule the mapped quantum circuit
   NeutralAtomScheduler scheduler;
-<<<<<<< HEAD
-=======
-  // The gates that have been executed
-  std::vector<const qc::Operation*> executedCommutingGates;
-  // Gates in the front layer to be executed
-  NeutralAtomLayer frontLayer;
-  // Gates in the lookahead layer to be executed
-  NeutralAtomLayer lookaheadLayer;
->>>>>>> bdcf2ed6
   // Gates in the front layer to be executed with swap gates
   GateList frontLayerGate;
   // Gates in the front layer to be executed with move operations
@@ -177,7 +168,7 @@
    */
   void applyMove(AtomMove move);
 
-  void applyBridge(const Bridge& bridge);
+  void applyBridge(NeutralAtomLayer& frontLayer, const Bridge& bridge);
   void applyFlyingAncilla(FlyingAncilla fa);
   void applyPassBy(FlyingAncilla fa);
 
@@ -199,8 +190,10 @@
 
   void prepareAncillas(size_t nQcQubits);
 
-  size_t gateBasedMapping(size_t i);
-  size_t shuttlingBasedMapping(size_t i);
+  size_t gateBasedMapping(NeutralAtomLayer& frontLayer,
+                          NeutralAtomLayer& lookaheadLayer, size_t i);
+  size_t shuttlingBasedMapping(NeutralAtomLayer& frontLayer,
+                               NeutralAtomLayer& lookaheadLayer, size_t i);
 
   std::pair<uint32_t, qc::fp>
   estimateNumSwapGates(const qc::Operation* opPointer);
@@ -439,44 +432,21 @@
 
 public:
   // Constructors
-<<<<<<< HEAD
   NeutralAtomMapper() = default;
   explicit NeutralAtomMapper(const NeutralAtomArchitecture* architecture,
                              const MapperParameters* p = nullptr)
       : arch(architecture), scheduler(*architecture), parameters(p),
-        hardwareQubits(*arch, p->initialMapping, p->seed) {
+        hardwareQubits(*arch, p->initialMapping, {}, {}, p->seed) {
     if (arch->getNpositions() - arch->getNqubits() < 1 &&
         p->shuttlingWeight > 0) {
       throw std::runtime_error(
           "No free coordinates for shuttling but shuttling "
           "weight is greater than 0.");
-=======
-  [[maybe_unused]] NeutralAtomMapper(const NeutralAtomMapper&) = delete;
-  NeutralAtomMapper& operator=(const NeutralAtomMapper&) = delete;
-  NeutralAtomMapper(NeutralAtomMapper&&) = delete;
-  explicit NeutralAtomMapper(const NeutralAtomArchitecture& architecture,
-                             const MapperParameters& p = MapperParameters())
-      : arch(architecture), mappedQc(architecture.getNpositions()),
-        mappedQcAOD(architecture.getNpositions()), scheduler(architecture),
-        frontLayer(NeutralAtomLayer(qc::DAG())),
-        lookaheadLayer(NeutralAtomLayer(qc::DAG())), parameters(p),
-        hardwareQubits(architecture, parameters.initialMapping,
-                       std::vector<CoordIndex>(), std::vector<CoordIndex>(),
-                       parameters.seed),
-        flyingAncillas(architecture, InitialCoordinateMapping::Trivial,
-                       std::vector<CoordIndex>(), std::vector<CoordIndex>(),
-                       0) {
-    // need at least on free coordinate to shuttle
-    if (architecture.getNpositions() - architecture.getNqubits() < 1) {
-      this->parameters.gateWeight = 1;
-      this->parameters.shuttlingWeight = 0;
->>>>>>> bdcf2ed6
     }
-
     //   precompute exponential decay weights
-    this->decayWeights.reserve(this->arch.getNcolumns());
-    for (uint32_t i = this->arch.getNcolumns(); i > 0; --i) {
-      this->decayWeights.emplace_back(std::exp(-this->parameters.decay * i));
+    this->decayWeights.reserve(this->arch->getNcolumns());
+    for (uint32_t i = this->arch->getNcolumns(); i > 0; --i) {
+      this->decayWeights.emplace_back(std::exp(-this->parameters->decay * i));
     }
   };
   explicit NeutralAtomMapper(const NeutralAtomArchitecture& architecture,
@@ -516,14 +486,8 @@
    * @brief Resets the mapper and the hardware qubits.
    */
   void reset() {
-<<<<<<< HEAD
-    hardwareQubits =
-        HardwareQubits(*arch, parameters->initialMapping, parameters->seed);
-=======
-    hardwareQubits = HardwareQubits(arch, parameters.initialMapping,
-                                    std::vector<CoordIndex>(),
-                                    std::vector<CoordIndex>(), parameters.seed);
->>>>>>> bdcf2ed6
+    hardwareQubits = HardwareQubits(*arch, parameters->initialMapping, {}, {},
+                                    parameters->seed);
   }
 
   // Methods
@@ -552,13 +516,14 @@
    * @return The mapped quantum circuit with abstract SWAP gates and MOVE
    * operations
    */
-<<<<<<< HEAD
   qc::QuantumComputation map(qc::QuantumComputation& qc,
                              Mapping initialMapping) {
     mappedQc = qc::QuantumComputation(arch->getNpositions());
     mappedQcAOD = qc::QuantumComputation(arch->getNpositions());
     nMoves = 0;
     nSwaps = 0;
+    nBridges = 0;
+    nFAncillas = 0;
     mapAppend(qc, std::move(initialMapping));
     return mappedQc;
   }
@@ -575,11 +540,6 @@
    * hardware qubits
    */
   void mapAppend(qc::QuantumComputation& qc, Mapping initialMapping);
-=======
-  qc::QuantumComputation
-  map(qc::QuantumComputation& qc, InitialMapping initialMapping,
-      InitialCoordinateMapping initialCoordinateMapping = Trivial);
->>>>>>> bdcf2ed6
 
   /**
    * @brief Maps the given quantum circuit to the given architecture and
@@ -588,20 +548,11 @@
    * @param initialMapping The initial mapping of the circuit qubits to the
    * hardware qubits
    */
-<<<<<<< HEAD
   [[maybe_unused]] void mapAndConvert(qc::QuantumComputation& qc,
-                                      InitialMapping initialMapping) {
+                                      InitialMapping initialMapping,
+                                      bool printInfo) {
     map(qc, initialMapping);
     convertToAod();
-=======
-  [[maybe_unused]] void
-  mapAndConvert(qc::QuantumComputation& qc, InitialMapping initialMapping,
-                InitialCoordinateMapping initialCoordinateMapping,
-                bool printInfo) {
-    this->parameters.verbose = printInfo;
-    map(qc, initialMapping, initialCoordinateMapping);
-    convertToAod(this->mappedQc);
->>>>>>> bdcf2ed6
   }
 
   /**
