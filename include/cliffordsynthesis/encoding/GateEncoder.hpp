--- conflicted
+++ resolved
@@ -26,18 +26,12 @@
 class GateEncoder {
 public:
   GateEncoder(const std::size_t nQubits, const std::size_t tableauSize,
-<<<<<<< HEAD
               const std::size_t                      timestepLimit,
               TableauEncoder::Variables*             tableauVars,
-              std::shared_ptr<logicbase::LogicBlock> logicBlock, CouplingMap cm)
+              std::shared_ptr<logicbase::LogicBlock> logicBlock,
+              CouplingMap cm)
       : N(nQubits), S(tableauSize), T(timestepLimit),
         couplingMap(std::move(cm)), tvars(tableauVars),
-=======
-              const std::size_t timestepLimit,
-              TableauEncoder::Variables* tableauVars,
-              std::shared_ptr<logicbase::LogicBlock> logicBlock)
-      : N(nQubits), S(tableauSize), T(timestepLimit), tvars(tableauVars),
->>>>>>> f61fc74b
         lb(std::move(logicBlock)) {}
   virtual ~GateEncoder() = default;
 
