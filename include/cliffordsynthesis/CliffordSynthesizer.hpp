//
// This file is part of the MQT QMAP library released under the MIT license.
// See README.md or go to https://github.com/cda-tum/qmap for more information.
//

#pragma once

#include "Definitions.hpp"
#include "QuantumComputation.hpp"
#include "cliffordsynthesis/Configuration.hpp"
#include "cliffordsynthesis/Results.hpp"
#include "cliffordsynthesis/Tableau.hpp"
#include "cliffordsynthesis/TargetMetric.hpp"
#include "cliffordsynthesis/encoding/SATEncoder.hpp"

#include <algorithm>
#include <cstddef>
#include <limits>
#include <memory>
#include <plog/Log.h>
#include <sstream>
#include <utility>

namespace cs {

class CliffordSynthesizer {
  using EncoderConfig = encoding::SATEncoder::Configuration;

public:
  CliffordSynthesizer() = default;
  CliffordSynthesizer(Tableau initial, Tableau target)
      : initialTableau(std::move(initial)), targetTableau(std::move(target)),
        couplingMap(getFullyConnectedMap(
            static_cast<std::uint16_t>(target.getQubitCount()))) {}
  CliffordSynthesizer(Tableau initial, Tableau target, CouplingMap qm)
      : initialTableau(std::move(initial)), targetTableau(std::move(target)),
        couplingMap(std::move(qm)) {}
  explicit CliffordSynthesizer(Tableau target)
      : initialTableau(target.getQubitCount(), target.hasDestabilizers()),
        targetTableau(std::move(target)),
        couplingMap(getFullyConnectedMap(
            static_cast<std::uint16_t>(target.getQubitCount()))) {}
  CliffordSynthesizer(Tableau initial, qc::QuantumComputation& qc)
      : initialTableau(std::move(initial)),
        targetTableau(qc, 0, std::numeric_limits<std::size_t>::max(),
                      initialTableau.hasDestabilizers()),
        couplingMap(getFullyConnectedMap(
            static_cast<std::uint16_t>(initial.getQubitCount()))),
        initialCircuit(std::make_shared<qc::QuantumComputation>(qc)) {}
  explicit CliffordSynthesizer(qc::QuantumComputation& qc,
                               const bool useDestabilizers = false)
      : initialTableau(qc.getNqubits(), useDestabilizers),
        targetTableau(qc, 0, std::numeric_limits<std::size_t>::max(),
                      useDestabilizers),
        couplingMap(
            getFullyConnectedMap(static_cast<std::uint16_t>(qc.getNqubits()))),
        initialCircuit(std::make_shared<qc::QuantumComputation>(qc)) {}
  explicit CliffordSynthesizer(Tableau target, CouplingMap qm)
      : initialTableau(target.getQubitCount(), target.hasDestabilizers()),
        targetTableau(std::move(target)), couplingMap(std::move(qm)) {}
  CliffordSynthesizer(Tableau initial, qc::QuantumComputation& qc,
                      CouplingMap qm)
      : initialTableau(std::move(initial)),
        targetTableau(qc, 0, std::numeric_limits<std::size_t>::max(),
                      initialTableau.hasDestabilizers()),
        couplingMap(std::move(qm)),
        initialCircuit(std::make_shared<qc::QuantumComputation>(qc)) {}
  explicit CliffordSynthesizer(qc::QuantumComputation& qc, CouplingMap qm,
                               const bool useDestabilizers = false)
      : initialTableau(qc.getNqubits(), useDestabilizers),
        targetTableau(qc, 0, std::numeric_limits<std::size_t>::max(),
                      useDestabilizers),
        couplingMap(std::move(qm)),
        initialCircuit(std::make_shared<qc::QuantumComputation>(qc)) {}

  virtual ~CliffordSynthesizer() = default;

  void synthesize(const Configuration& config = {});

  [[nodiscard]] Results& getResults() { return results; };

  void initResultCircuitFromResults() {
    std::stringstream ss;
    ss << results.getResultCircuit();
    resultCircuit = std::make_unique<qc::QuantumComputation>();
    resultCircuit->import(ss, qc::Format::OpenQASM3);
  }

  [[nodiscard]] qc::QuantumComputation& getResultCircuit() {
    initResultCircuitFromResults();
    return *resultCircuit;
  };
  [[nodiscard]] Tableau& getResultTableau() {
    std::stringstream ss;
    ss << results.getResultTableau();
    resultTableau.fromString(ss.str());
    return resultTableau;
  }

protected:
<<<<<<< HEAD
  Tableau                                 initialTableau{};
  Tableau                                 targetTableau{};
  CouplingMap                             couplingMap{};
  std::shared_ptr<qc::QuantumComputation> initialCircuit{};
=======
  Tableau initialTableau;
  Tableau targetTableau;
  std::shared_ptr<qc::QuantumComputation> initialCircuit;
>>>>>>> f61fc74b

  Configuration configuration{};

  Results results;
  std::shared_ptr<qc::QuantumComputation> resultCircuit;
  Tableau resultTableau;
  std::size_t solverCalls{};

  static bool requiresMultiGateEncoding(const TargetMetric metric) {
    return metric == TargetMetric::Depth;
  }

  void determineInitialTimestepLimit(EncoderConfig& config);
  std::pair<std::size_t, std::size_t> determineUpperBound(EncoderConfig config);
  void runMaxSAT(const EncoderConfig& config);
  Results callSolver(const EncoderConfig& config);

  void minimizeGatesFixedDepth(EncoderConfig config);

  void gateOptimalSynthesis(EncoderConfig config, std::size_t lower,
                            std::size_t upper);
  void depthOptimalSynthesis(EncoderConfig config, std::size_t lower,
                             std::size_t upper);
  void depthHeuristicSynthesis();
  void twoQubitGateOptimalSynthesis(EncoderConfig config, std::size_t lower,
                                    std::size_t upper);

  void minimizeTwoQubitGatesFixedGateCount(std::size_t gateCount,
                                           EncoderConfig config);
  void minimizeGatesFixedTwoQubitGateCount(EncoderConfig config);

  template <typename T>
  void runBinarySearch(T& value, T lowerBound, T upperBound,
                       const EncoderConfig& config) {
    PLOG_INFO << "Running binary search in range [" << lowerBound << ", "
              << upperBound << ")";

    while (lowerBound != upperBound) {
      value = (lowerBound + upperBound) / 2;
      PLOG_INFO << "Trying value " << value << " in range [" << lowerBound
                << ", " << upperBound << ")";
      const auto r = callSolver(config);
      updateResults(configuration, r, results);
      if (r.sat()) {
        upperBound = value;
        PLOG_INFO << "Found solution. New upper bound is " << upperBound;
      } else {
        lowerBound = value + 1;
        PLOG_INFO << "No solution found. New lower bound is " << lowerBound;
      }
    }
    PLOG_INFO << "Found optimum: " << lowerBound;
  }

  template <typename T>
  void runLinearSearch(T& value, T lowerBound, T upperBound,
                       const EncoderConfig& config) {
    PLOG_INFO << "Running linear search in range [" << lowerBound << ", "
              << upperBound << ")";

    if (upperBound == 0U) {
      upperBound = std::numeric_limits<std::size_t>::max();
    }
    for (value = lowerBound; value < upperBound; ++value) {
      PLOG_INFO << "Trying value " << value << " in range [" << lowerBound
                << ", " << upperBound << ")";
      const auto r = callSolver(config);
      updateResults(configuration, r, results);
      if (r.sat()) {
        PLOG_INFO << "Found optimum " << value;
        return;
      }
      PLOG_INFO << "No solution found. Trying next value.";
    }
    PLOG_INFO << "No solution found in given interval.";
  }

  static std::shared_ptr<qc::QuantumComputation>
  synthesizeSubcircuit(const std::shared_ptr<qc::QuantumComputation>& qc,
                       std::size_t begin, std::size_t end,
                       const Configuration& config);
  static void updateResults(const Configuration& config,
                            const Results& newResults, Results& currentResults);
  void removeRedundantGates();
};

} // namespace cs<|MERGE_RESOLUTION|>--- conflicted
+++ resolved
@@ -48,7 +48,7 @@
             static_cast<std::uint16_t>(initial.getQubitCount()))),
         initialCircuit(std::make_shared<qc::QuantumComputation>(qc)) {}
   explicit CliffordSynthesizer(qc::QuantumComputation& qc,
-                               const bool useDestabilizers = false)
+                               const bool              useDestabilizers = false)
       : initialTableau(qc.getNqubits(), useDestabilizers),
         targetTableau(qc, 0, std::numeric_limits<std::size_t>::max(),
                       useDestabilizers),
@@ -98,16 +98,10 @@
   }
 
 protected:
-<<<<<<< HEAD
   Tableau                                 initialTableau{};
   Tableau                                 targetTableau{};
   CouplingMap                             couplingMap{};
   std::shared_ptr<qc::QuantumComputation> initialCircuit{};
-=======
-  Tableau initialTableau;
-  Tableau targetTableau;
-  std::shared_ptr<qc::QuantumComputation> initialCircuit;
->>>>>>> f61fc74b
 
   Configuration configuration{};
 
