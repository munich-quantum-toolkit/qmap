--- conflicted
+++ resolved
@@ -600,14 +600,9 @@
       return aStarMap(reverse ? layer + 1 : layer, reverse);
     }
     Node current = nodes.top();
-<<<<<<< HEAD
     if (current.validMapping) {
+      ++solutionNodes;
       if (!validMapping ||
-=======
-    if (current.done) {
-      ++solutionNodes;
-      if (!done ||
->>>>>>> 6d17373c
           current.getTotalFixedCost() < bestDoneNode.getTotalFixedCost()) {
         bestDoneNode                      = current;
         expandedNodesAfterOptimalSolution = 0;
@@ -623,7 +618,7 @@
     nodes.pop();
     expandNode(consideredQubits, current, layer);
     ++expandedNodes;
-    if (done) {
+    if (validMapping) {
       ++expandedNodesAfterFirstSolution;
       ++expandedNodesAfterOptimalSolution;
 
