--- conflicted
+++ resolved
@@ -15,11 +15,7 @@
 	            ${${PROJECT_NAME}_SOURCE_DIR}/include/MappingResults.hpp
 	            ${${PROJECT_NAME}_SOURCE_DIR}/include/MappingSettings.hpp
 	            ${${PROJECT_NAME}_SOURCE_DIR}/include/${LIBNAME}/${SRCFILE}.hpp
-<<<<<<< HEAD
-				${${PROJECT_NAME}_SOURCE_DIR}/include/Encodings.hpp
-=======
 	            ${${PROJECT_NAME}_SOURCE_DIR}/include/Encodings.hpp
->>>>>>> 558199f3
 	            ${${PROJECT_NAME}_SOURCE_DIR}/include/heuristic/unique_priority_queue.hpp)
 
 	# set include directories
