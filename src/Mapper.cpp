//
// This file is part of the MQT QMAP library released under the MIT license.
// See README.md or go to https://github.com/cda-tum/qmap for more information.
//

#include "Mapper.hpp"

#include "CircuitOptimizer.hpp"

#include <utility>

void Mapper::initResults() {
  countGates(qc, results.input);
  results.input.name    = qc.getName();
  results.input.qubits  = static_cast<std::uint16_t>(qc.getNqubits());
  results.architecture  = architecture->getName();
  results.output.name   = qc.getName() + "_mapped";
  results.output.qubits = architecture->getNqubits();
  results.output.gates  = std::numeric_limits<std::size_t>::max();
  qcMapped.addQubitRegister(architecture->getNqubits());
}

Mapper::Mapper(qc::QuantumComputation quantumComputation, Architecture& arch)
    : qc(std::move(quantumComputation)), architecture(&arch) {
  qubits.fill(DEFAULT_POSITION);
  locations.fill(DEFAULT_POSITION);
  fidelities.fill(INITIAL_FIDELITY);

  // strip away qubits that are not used in the circuit
  qc.stripIdleQubits(true, true);
  // strip away final measurement gates
  qc::CircuitOptimizer::removeFinalMeasurements(qc);
}

void Mapper::processDisjointQubitLayer(
    std::array<std::optional<std::size_t>, MAX_DEVICE_QUBITS>& lastLayer,
    const std::optional<std::uint16_t>& control, const std::uint16_t target,
    qc::Operation* gate, bool collect2qBlocks) {
  std::size_t layer = 0;
  if (!control.has_value()) {
    if (lastLayer.at(target).has_value()) {
      layer = *lastLayer.at(target);
      // single qubit gates can always be added to the last 2Q block
      if (!collect2qBlocks) {
        layer++;
      }
    }
    if (!collect2qBlocks) {
      lastLayer.at(target) = layer;
    }
    lastLayer.at(target) = layer;
  } else {
    if (!lastLayer.at(*control).has_value() &&
        !lastLayer.at(target).has_value()) {
      layer = 0;
    } else if (!lastLayer.at(*control).has_value()) {
      layer = *lastLayer.at(target) + 1;
    } else if (!lastLayer.at(target).has_value()) {
      layer = *lastLayer.at(*control) + 1;
    } else {
      layer = std::max(*lastLayer.at(*control), *lastLayer.at(target)) + 1;

      if (collect2qBlocks &&
          (*lastLayer.at(*control) == *lastLayer.at(target))) {
        for (auto& g : layers.at(layer - 1)) {
          if ((g.control == *control && g.target == target) ||
              (g.control == target && g.target == *control)) {
            // if last layer contained gate with equivalent qubit set, use that
            // layer
            layer--;
            break;
          }
        }
      }
    }
    lastLayer.at(*control) = layer;
    lastLayer.at(target)   = layer;
  }

  if (layers.size() <= layer) {
    layers.emplace_back();
  }
  if (control.has_value()) {
    layers.at(layer).emplace_back(*control, target, gate);
  } else {
    layers.at(layer).emplace_back(-1, target, gate);
  }
}

void Mapper::createLayers() {
  const auto& config = results.config;
  std::array<std::optional<std::size_t>, MAX_DEVICE_QUBITS> lastLayer{};

  auto qubitsInLayer = std::set<std::uint16_t>{};

  bool even = true;
  for (auto& gate : qc) {
    // skip over barrier instructions
    if (gate->getType() == qc::Barrier || gate->getType() == qc::Measure) {
      continue;
    }

    if (!gate->isUnitary()) {
      throw QMAPException(
          "Mapping not possible: circuit contains non-unitary operation: " +
          std::string(gate->getName()));
    }

    if (gate->getControls().size() > 1 || gate->getTargets().size() > 1) {
      throw QMAPException("Circuit contains gates with more than one control. "
                          "Please make sure that the input circuit's gates are "
                          "decomposed to the appropriate gate set!");
    }

    const bool                   singleQubit = !gate->isControlled();
    std::optional<std::uint16_t> control     = std::nullopt;
    if (!singleQubit) {
      control = static_cast<std::uint16_t>(
          qc.initialLayout.at((*gate->getControls().begin()).qubit));
    }
    const auto target = static_cast<std::uint16_t>(
        qc.initialLayout.at(gate->getTargets().at(0)));

    // methods of layering described in
    // https://iic.jku.at/files/eda/2019_dac_mapping_quantum_circuits_ibm_architectures_using_minimal_number_swap_h_gates.pdf
    switch (config.layering) {
    case Layering::IndividualGates:
    case Layering::None:
      // each gate is put in a new layer
      layers.emplace_back();
      if (control.has_value()) {
        layers.back().emplace_back(*control, target, gate.get());
      } else {
        layers.back().emplace_back(-1, target, gate.get());
      }
      break;
    case Layering::DisjointQubits:
      processDisjointQubitLayer(lastLayer, control, target, gate.get(), false);
      break;
    case Layering::Disjoint2qBlocks:
      processDisjointQubitLayer(lastLayer, control, target, gate.get(), true);
      break;
    case Layering::OddGates:
      // every other gate is put in a new layer
      if (even) {
        layers.emplace_back();
        if (control.has_value()) {
          layers.back().emplace_back(*control, target, gate.get());
        } else {
          layers.back().emplace_back(-1, target, gate.get());
        }
      } else {
        if (control.has_value()) {
          layers.back().emplace_back(*control, target, gate.get());
        } else {
          layers.back().emplace_back(-1, target, gate.get());
        }
      }
      even = !even;
      break;
    case Layering::QubitTriangle:
      if (layers.empty()) {
        layers.emplace_back();
      }

      if (singleQubit) {
        // single qubit gates can be added in any layer
        layers.back().emplace_back(-1, target, gate.get());
      } else {
        qubitsInLayer.insert(*control);
        qubitsInLayer.insert(target);

        if (qubitsInLayer.size() <= 3) {
          layers.back().emplace_back(*control, target, gate.get());
        } else {
          layers.emplace_back();
          layers.back().emplace_back(*control, target, gate.get());
          qubitsInLayer.clear();
          qubitsInLayer.insert(*control);
          qubitsInLayer.insert(target);
        }
      }
      break;
    }
  }
  results.input.layers = layers.size();
}

std::size_t Mapper::getNextLayer(std::size_t idx) {
  auto next = idx + 1;
  while (next < layers.size()) {
    for (const auto& gate : layers.at(next)) {
      if (!gate.singleQubit()) {
        return next;
      }
    }
    next++;
  }
  return std::numeric_limits<std::size_t>::max();
}

void Mapper::finalizeMappedCircuit() {
  // add additional qubits if the architecture contains more qubits than the
  // circuit
  if (architecture->getNqubits() > qcMapped.getNqubits()) {
    for (auto logicalQubit = qcMapped.getNqubits();
         logicalQubit < architecture->getNqubits(); ++logicalQubit) {
      std::optional<qc::Qubit> physicalQubit = std::nullopt;

      // check if the corresponding physical qubit is already in use
      if (qcMapped.initialLayout.find(static_cast<qc::Qubit>(logicalQubit)) !=
          qcMapped.initialLayout.end()) {
        // get the next unused physical qubit
        for (physicalQubit = 0; *physicalQubit < architecture->getNqubits();
             ++(*physicalQubit)) {
          if (qcMapped.initialLayout.find(*physicalQubit) ==
              qcMapped.initialLayout.end()) {
            break;
          }
        }
      } else {
        physicalQubit = static_cast<qc::Qubit>(logicalQubit);
      }

      assert(physicalQubit.has_value());

      // the added logical qubits are not used in the circuit itself, so they
      // are regarded garbage
      qcMapped.addAncillaryQubit(*physicalQubit, std::nullopt);
    }
  }
  // unify quantum registers
  qcMapped.unifyQuantumRegisters();

  // append measurements according to output permutation
  if (results.config.addMeasurementsToMappedCircuit) {
    qcMapped.appendMeasurementsAccordingToOutputPermutation();
  }
}

void Mapper::placeRemainingArchitectureQubits() {
  if (qc.getNqubits() < architecture->getNqubits()) {
    for (auto logical = qc.getNqubits(); logical < architecture->getNqubits();
         ++logical) {
      std::optional<qc::Qubit> physical = std::nullopt;

      // check if the corresponding physical qubit is already in use
      if (qcMapped.initialLayout.find(static_cast<qc::Qubit>(logical)) !=
          qcMapped.initialLayout.end()) {
        // get the next unused physical qubit
        for (physical = 0; *physical < architecture->getNqubits();
             ++(*physical)) {
          if (qcMapped.initialLayout.find(*physical) ==
              qcMapped.initialLayout.end()) {
            break;
          }
        }
      } else {
        physical = static_cast<qc::Qubit>(logical);
      }

      assert(physical.has_value());
      qubits.at(*physical) = static_cast<std::int16_t>(logical);

      // mark architecture qubit as ancillary and garbage
      qcMapped.initialLayout[*physical] = static_cast<qc::Qubit>(logical);
      qcMapped.setLogicalQubitAncillary(static_cast<qc::Qubit>(logical));
      qcMapped.setLogicalQubitGarbage(static_cast<qc::Qubit>(logical));
    }
  }
}

void Mapper::preMappingOptimizations(const Configuration& config
                                     [[maybe_unused]]) {
  if (!config.preMappingOptimizations) {
    return;
  }

  // at the moment there are no pre-mapping optimizations
}

void Mapper::postMappingOptimizations(const Configuration& config) {
  if (!config.postMappingOptimizations) {
    return;
  }

  // try to cancel adjacent CNOT gates
  qc::CircuitOptimizer::cancelCNOTs(qcMapped);
}

void Mapper::countGates(decltype(qcMapped.cbegin())      it,
                        const decltype(qcMapped.cend())& end,
                        MappingResults::CircuitInfo&     info) {
  for (; it != end; ++it) {
    const auto& g = *it;
    if (g->getType() == qc::Teleportation) {
      info.gates += GATES_OF_TELEPORTATION;
      continue;
    }

    if (g->isStandardOperation()) {
      if (g->getType() == qc::SWAP) {
<<<<<<< HEAD
        auto q1 = static_cast<std::uint16_t>(g->getTargets()[0]);
        auto q2 = static_cast<std::uint16_t>(g->getTargets()[1]);
        if (architecture.isFidelityAvailable()) {
          info.totalLogFidelity += architecture.getSwapFidelityCost(q1, q2);
        }
        if (architecture.getCouplingMap().find({q1, q2}) !=
                architecture.getCouplingMap().end() &&
            architecture.getCouplingMap().find({q2, q1}) !=
                architecture.getCouplingMap().end()) {
          // bidirectional edge
=======
        if (architecture->bidirectional()) {
>>>>>>> 11801aba
          info.gates += GATES_OF_BIDIRECTIONAL_SWAP;
          info.cnots += GATES_OF_BIDIRECTIONAL_SWAP;
        } else {
          // unidirectional edge
          info.gates += GATES_OF_UNIDIRECTIONAL_SWAP;
          info.cnots += GATES_OF_BIDIRECTIONAL_SWAP;
          info.singleQubitGates += GATES_OF_DIRECTION_REVERSE;
        }
      } else if (g->getControls().empty()) {
        ++info.singleQubitGates;
        ++info.gates;
        auto q1 = static_cast<std::uint16_t>(g->getTargets()[0]);
        if (architecture.isFidelityAvailable()) {
          info.totalLogFidelity += architecture.getSingleQubitFidelityCost(q1);
        }
      } else {
        assert(g->getType() == qc::X);
        ++info.cnots;
        ++info.gates;
        auto q1 =
            static_cast<std::uint16_t>((*(g->getControls().begin())).qubit);
        auto q2 = static_cast<std::uint16_t>(g->getTargets()[0]);
        if (architecture.isFidelityAvailable()) {
          info.totalLogFidelity += architecture.getTwoQubitFidelityCost(q1, q2);
        }
      }
      continue;
    }

    if (g->isCompoundOperation()) {
      const auto& cg = dynamic_cast<const qc::CompoundOperation*>(g.get());
      countGates(cg->cbegin(), cg->cend(), info);
    }
  }
  info.totalFidelity = std::pow(2, -info.totalLogFidelity);
}<|MERGE_RESOLUTION|>--- conflicted
+++ resolved
@@ -300,20 +300,16 @@
 
     if (g->isStandardOperation()) {
       if (g->getType() == qc::SWAP) {
-<<<<<<< HEAD
         auto q1 = static_cast<std::uint16_t>(g->getTargets()[0]);
         auto q2 = static_cast<std::uint16_t>(g->getTargets()[1]);
-        if (architecture.isFidelityAvailable()) {
-          info.totalLogFidelity += architecture.getSwapFidelityCost(q1, q2);
-        }
-        if (architecture.getCouplingMap().find({q1, q2}) !=
-                architecture.getCouplingMap().end() &&
-            architecture.getCouplingMap().find({q2, q1}) !=
-                architecture.getCouplingMap().end()) {
+        if (architecture->isFidelityAvailable()) {
+          info.totalLogFidelity += architecture->getSwapFidelityCost(q1, q2);
+        }
+        if (architecture->getCouplingMap().find({q1, q2}) !=
+                architecture->getCouplingMap().end() &&
+            architecture->getCouplingMap().find({q2, q1}) !=
+                architecture->getCouplingMap().end()) {
           // bidirectional edge
-=======
-        if (architecture->bidirectional()) {
->>>>>>> 11801aba
           info.gates += GATES_OF_BIDIRECTIONAL_SWAP;
           info.cnots += GATES_OF_BIDIRECTIONAL_SWAP;
         } else {
