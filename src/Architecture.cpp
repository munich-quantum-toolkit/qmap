/*
 * This file is part of the JKQ QMAP library which is released under the MIT license.
 * See file README.md or go to https://iic.jku.at/eda/research/ibm_qx_mapping/ for more information.
 */

#include "Architecture.hpp"

void Architecture::loadCouplingMap(AvailableArchitectures architecture) {
    static std::map<AvailableArchitectures, std::string> architectureMap{
            {AvailableArchitectures::IBM_QX4, "5\n1 0\n2 0\n2 1\n3 2\n3 4\n2 4"},
            {AvailableArchitectures::IBM_QX5, "16\n1 0\n15 0\n1 2\n2 3\n15 2\n3 4\n3 14\n5 4\n13 4\n6 5\n12 5\n6 7\n6 11\n8 7\n7 10\n9 8\n9 10\n11 10\n12 11\n12 13\n13 14\n15 14"},
            {AvailableArchitectures::IBMQ_Yorktown, "5\n0 1\n1 0\n0 2\n2 0\n1 2\n2 1\n2 3\n3 2\n3 4\n4 3\n2 4\n4 2"},
            {AvailableArchitectures::IBMQ_London, "5\n0 1\n1 0\n1 2\n2 1\n1 3\n3 1\n3 4\n4 3"},
            {AvailableArchitectures::IBMQ_Bogota, "5\n0 1\n1 0\n1 2\n2 1\n2 3\n3 2\n3 4\n4 3"},
            {AvailableArchitectures::IBMQ_Tokyo, "20\n0 1\n1 0\n1 2\n2 1\n2 3\n3 2\n3 4\n4 3\n5 6\n6 5\n6 7\n7 6\n7 8\n8 7\n8 9\n9 8\n10 11\n11 10\n11 12\n12 11\n12 13\n13 12\n13 14\n14 13\n15 16\n16 15\n16 17\n17 16\n17 18\n18 17\n18 19\n19 18\n0 5\n5 0\n5 10\n10 5\n10 15\n15 10\n1 6\n6 1\n6 11\n11 6\n11 16\n16 11\n2 7\n7 2\n7 12\n12 7\n12 17\n17 12\n3 8\n8 3\n8 13\n13 8\n13 18\n18 13\n4 9\n9 4\n9 14\n14 9\n14 19\n19 14\n5 11\n11 5\n11 17\n17 11\n1 7\n7 1\n7 13\n13 7\n13 9\n9 13\n3 9\n9 3\n2 6\n6 2\n6 10\n10 6\n4 8\n8 4\n8 12\n12 8\n12 16\n16 12\n14 18\n18 14"}};

    std::stringstream ss{architectureMap.at(architecture)};
    architectureName = toString(architecture);
    loadCouplingMap(ss);
}

void Architecture::loadCouplingMap(std::istream& is) {
    loadCouplingMap(std::move(is));
}

void Architecture::loadCouplingMap(const std::string& filename) {
    size_t slash     = filename.find_last_of('/');
    size_t dot       = filename.find_last_of('.');
    architectureName = filename.substr(slash + 1, dot - slash - 1);
    auto ifs         = std::ifstream(filename);
    if (ifs.good())
        this->loadCouplingMap(ifs);
    else
        throw QMAPException("Error opening coupling map file.");
}

void Architecture::loadCouplingMap(std::istream&& is) {
    couplingMap.clear();
    calibrationData.clear();
    std::string line;

    std::regex  r_nqubits = std::regex("([0-9]+)");
    std::regex  r_edge    = std::regex("([0-9]+) ([0-9]+)");
    std::smatch m;

    // get number of qubits
    if (std::getline(is, line)) {
        if (std::regex_match(line, m, r_nqubits)) {
            nqubits = static_cast<unsigned short>(std::stoul(m.str(1)));
        } else {
            throw QMAPException("No qubit count found in coupling map file.");
        }
    } else {
        throw QMAPException("Error reading coupling map file.");
    }
    // load edges
    while (std::getline(is, line)) {
        if (std::regex_match(line, m, r_edge)) {
            auto v1 = static_cast<unsigned short>(std::stoul(m.str(1)));
            auto v2 = static_cast<unsigned short>(std::stoul(m.str(2)));
            couplingMap.emplace(v1, v2);
        } else {
            throw QMAPException("No qubit count found in coupling map file.");
        }
    }

    if (VERBOSE) {
        std::cout << "Coupling Map (" << nqubits << " qubits): ";
        for (const auto& edge: couplingMap) {
            std::cout << "(" << edge.first << "-" << edge.second << ") ";
        }
        std::cout << std::endl;
    }

    createDistanceTable();
}

void Architecture::loadCouplingMap(unsigned short nQ, const CouplingMap& cm) {
    nqubits     = nQ;
    couplingMap = cm;
    calibrationData.clear();
    architectureName = "generic_" + std::to_string(nQ);
    createDistanceTable();
}

void Architecture::loadCalibrationData(std::istream& is) {
    loadCalibrationData(std::move(is));
}

void Architecture::loadCalibrationData(const std::string& filename) {
    size_t slash    = filename.find_last_of('/');
    size_t dot      = filename.find_last_of('.');
    calibrationName = filename.substr(slash + 1, dot - slash - 1);
    auto ifs        = std::ifstream(filename);
    if (ifs.good())
        this->loadCalibrationData(ifs);
    else
        throw QMAPException("Error opening calibration data file.");
}

void Architecture::loadCalibrationData([[maybe_unused]] std::istream&& is) {
    calibrationData.clear();
    calibrationData.reserve(nqubits);
    // TODO: Read in IBM csv Format into calibrationData
    // Qubit,T1 (µs),T2 (µs),Frequency (GHz),Readout error,Single-qubit U2 error rate,CNOT error rate,Date
    // Q0,43.113390027720456,80.43170304899623,5.2540548421267825,3.0000000000000027e-2,6.471748738850555e-4,"cx0_1: 1.286e-2",Fri Feb 28 2020 09:27:24 GMT+0100 (CET)
    // Q1,57.036278779745814,44.25327200058967,5.04877069952246,5.499999999999994e-2,6.227987234977298e-4,"cx1_0: 1.286e-2, cx1_2: 1.117e-2, cx1_3: 1.006e-2",Fri Feb 28 2020 09:27:24 GMT+0100 (CET)
    // Q2,81.96027845904459,87.47080521889637,5.230569177436213,2.1666666666666723e-2,5.16080288896023e-4,"cx2_1: 1.117e-2",Fri Feb 28 2020 09:27:24 GMT+0100 (CET)
    // Q3,67.95013744985455,86.03784184638282,5.200948312700143,1.8333333333333313e-2,3.530411094454146e-4,"cx3_1: 1.006e-2, cx3_4: 1.670e-2",Fri Feb 28 2020 09:27:24 GMT+0100 (CET)
    // Q4,62.156360190670306,3.731765939150933,5.065777885569538,1.5000000000000013e-2,1.106360359568795e-3,"cx4_3: 1.670e-2",Fri Feb 28 2020 09:27:24 GMT+0100 (CET)

    createFidelityTable();
}

void Architecture::loadCalibrationData(const std::vector<CalibrationData>& calData) {
    calibrationData  = calData;
    architectureName = "generic_" + std::to_string(nqubits);
    createFidelityTable();
}

Architecture::Architecture(unsigned short nQ, const CouplingMap& couplingMap) {
    loadCouplingMap(nQ, couplingMap);
}

Architecture::Architecture(unsigned short nQ, const CouplingMap& couplingMap, const std::vector<CalibrationData>& calibrationData):
    Architecture(nQ, couplingMap) {
    loadCalibrationData(calibrationData);
}

void Architecture::createDistanceTable() {
    for (const auto& edge: couplingMap) {
        if (couplingMap.find({edge.second, edge.first}) == couplingMap.end()) {
            isBidirectional = false;
            break;
        }
    }

    if (VERBOSE) {
        std::cout << "Architecture is bidirectional: " << (bidirectional() ? "yes" : "no") << std::endl;
    }

    if (isBidirectional) {
        Dijkstra::build_table(nqubits, couplingMap, distanceTable, Architecture::cost_heuristic_bidirectional);
    } else {
        Dijkstra::build_table(nqubits, couplingMap, distanceTable, Architecture::cost_heuristic_unidirectional);
    }
}

void Architecture::createFidelityTable() {
    fidelityTable.clear();
    fidelityTable.resize(nqubits, std::vector<double>(nqubits, 1.0));

    singleQubitFidelities.resize(nqubits, 1.0);

    for (const auto& qubit: calibrationData) {
        for (const auto& entry: qubit.cnotErrorRate) {
            fidelityTable.at(entry.first.first).at(entry.first.second) -= entry.second;
        }
        singleQubitFidelities.at(qubit.qubit) -= qubit.singleQubitErrorRate;
    }
}

unsigned long Architecture::minimumNumberOfSwaps(std::vector<unsigned short>& permutation) {
    // consolidate used qubits
    std::set<unsigned short> qubits{};
    for (const auto& q: permutation) {
        qubits.insert(q);
    }

    // create map for goal permutation
    std::unordered_map<unsigned short, unsigned short> goalPermutation{};
    unsigned short                                     count    = 0;
    bool                                               identity = true;
    for (const auto q: qubits) {
        goalPermutation.emplace(q, permutation.at(count));
        if (q != permutation.at(count)) {
            identity = false;
        }
        ++count;
    }

    if (identity) {
        return 0;
    }

    // create selection of swap possibilities
    std::set<std::pair<unsigned short, unsigned short>> possibleSwaps{};
    for (const auto& edge: couplingMap) {
        if (!bidirectional() || (possibleSwaps.count(edge) == 0 && possibleSwaps.count({edge.second, edge.first}) == 0)) {
            possibleSwaps.emplace(edge);
        }
    }

    Node start{};
    // start with identity permutation
    for (unsigned short i = 0; i < nqubits; ++i) {
        start.permutation.emplace(i, i);
    }

    auto                                                             priority = [](const Node& x, const Node& y) { return x.nswaps > y.nswaps; };
    std::priority_queue<Node, std::vector<Node>, decltype(priority)> queue(priority);
    queue.push(start);

    while (!queue.empty()) {
        Node current = queue.top();
        queue.pop();

        for (const auto& swap: possibleSwaps) {
            Node next = current;

            // apply and insert swap
            std::swap(next.permutation.at(swap.first), next.permutation.at(swap.second));
            next.nswaps++;
            bool done = true;
            for (const auto& assignment: goalPermutation) {
                if (next.permutation.at(assignment.first) != assignment.second) {
                    done = false;
                    break;
                }
            }

            if (done) {
                return next.nswaps;
            }
            queue.push(next);
        }
    }

    return start.nswaps;
}

void Architecture::minimumNumberOfSwaps(std::vector<unsigned short>& permutation, std::vector<std::pair<unsigned short, unsigned short>>& swaps) {
    // consolidate used qubits
    std::set<unsigned short> qubits{};
    for (const auto& q: permutation) {
        qubits.insert(q);
    }

    // create map for goal permutation
    std::unordered_map<unsigned short, unsigned short> goalPermutation{};
    unsigned short                                     count    = 0;
    bool                                               identity = true;
    for (const auto q: qubits) {
        goalPermutation.emplace(q, permutation.at(count));
        if (q != permutation.at(count)) {
            identity = false;
        }
        ++count;
    }

    if (identity) {
        return;
    }

    // create selection of swap possibilities
    std::set<std::pair<unsigned short, unsigned short>> possibleSwaps{};
    for (const auto& edge: couplingMap) {
        if (!bidirectional() || (possibleSwaps.count(edge) == 0 && possibleSwaps.count({edge.second, edge.first}) == 0)) {
            possibleSwaps.emplace(edge);
        }
    }

    swaps.clear();
    Node start{};

    // start with identity permutation
    for (unsigned short i = 0; i < nqubits; ++i) {
        start.permutation.emplace(i, i);
    }

    auto                                                             priority = [](const Node& x, const Node& y) { return x.swaps.size() > y.swaps.size(); };
    std::priority_queue<Node, std::vector<Node>, decltype(priority)> queue(priority);
    queue.push(start);

    while (!queue.empty()) {
        Node current = queue.top();
        queue.pop();

        for (const auto& swap: possibleSwaps) {
            Node next = current;
            // continue if the same swap was applied earlier
            if (!next.swaps.empty() && next.swaps.back() == swap)
                continue;

            // apply and insert swap
            std::swap(next.permutation.at(swap.first), next.permutation.at(swap.second));
            next.swaps.emplace_back(swap);
            next.nswaps++;

            bool done = true;
            for (const auto& assignment: goalPermutation) {
                if (next.permutation.at(assignment.first) != assignment.second) {
                    done = false;
                    break;
                }
            }

            if (done) {
                swaps = next.swaps;
                return;
            }
            queue.push(next);
        }
    }
}

unsigned long Architecture::bfs(unsigned short start, unsigned short goal, const std::set<Edge>& teleportations) const {
    std::queue<std::vector<int>> queue;
    std::vector<int>             v;
    v.push_back(start);
    queue.push(v);
    std::vector<std::vector<int>> solutions;

    unsigned long length = 0;
    std::set<int> successors;
    while (!queue.empty()) {
        v = queue.front();
        queue.pop();
        int current = v[v.size() - 1];
        if (current == goal) {
            length = v.size();
            solutions.push_back(v);
            break;
        } else {
            successors.clear();
            for (const auto& edge: getCouplingMap()) {
                if (edge.first == current && !contains(v, edge.second)) {
                    successors.insert(edge.second);
                }
                if (edge.second == current && !contains(v, edge.first)) {
                    successors.insert(edge.first);
                }
            }
            for (const auto& edge: teleportations) {
                if (edge.first == current && !contains(v, edge.second)) {
                    successors.insert(edge.second);
                }
                if (edge.second == current && !contains(v, edge.first)) {
                    successors.insert(edge.first); // was v2 but this is probably wrong
                }
            }

            for (int successor: successors) {
                std::vector<int> v2 = v;
                v2.push_back(successor);
                queue.push(v2);
            }
        }
    }
    while (!queue.empty() && queue.front().size() == length) {
        if (queue.front()[queue.front().size() - 1] == goal) {
            solutions.push_back(queue.front());
        }
        queue.pop();
    }

    //TODO: different weight if this contains a teleportation
    for (const auto& s: solutions) {
        for (std::size_t j = 0; j < s.size() - 1; j++) {
            Edge e{s[j], s[j + 1]};
            if (getCouplingMap().find(e) != getCouplingMap().end()) {
                return (length - 2) * 7;
            }
        }
    }

    if (length == 2 && getCouplingMap().find(Edge{start, goal}) == getCouplingMap().end() && getCouplingMap().find(Edge{goal, start}) == getCouplingMap().end()) {
        return 7;
    }

    return (length - 2) * 7 + 4;
}

<<<<<<< HEAD
long Architecture::getLongestPath() const {
	return findLongestPath(getCouplingMap(), getNqubits());
}


long Architecture::getLongestPath(const std::set<unsigned short> &qubitChoice) const {
	return findLongestPath(getCouplingMap(), getNqubits(), qubitChoice);
=======
std::size_t Architecture::getLongestPath() const {
    return findLongestPath(getCouplingMap(), getNqubits());
}

std::size_t Architecture::getLongestPath(const std::set<unsigned short>& qubitChoice) const {
    return findLongestPath(getCouplingMap(), getNqubits(), qubitChoice);
>>>>>>> 558199f3
}

std::string toString(const AvailableArchitectures architecture) {
    switch (architecture) {
        case AvailableArchitectures::IBM_QX4:
            return "IBM_QX4";
        case AvailableArchitectures::IBM_QX5:
            return "IBM_QX5";
        case AvailableArchitectures::IBMQ_Yorktown:
            return "IBMQ_Yorktown";
        case AvailableArchitectures::IBMQ_London:
            return "IBMQ_London";
        case AvailableArchitectures::IBMQ_Bogota:
            return "IBMQ_Bogota";
        case AvailableArchitectures::IBMQ_Tokyo:
            return "IBMQ_Tokyo";
    }
    return " ";
}<|MERGE_RESOLUTION|>--- conflicted
+++ resolved
@@ -371,22 +371,12 @@
     return (length - 2) * 7 + 4;
 }
 
-<<<<<<< HEAD
-long Architecture::getLongestPath() const {
-	return findLongestPath(getCouplingMap(), getNqubits());
-}
-
-
-long Architecture::getLongestPath(const std::set<unsigned short> &qubitChoice) const {
-	return findLongestPath(getCouplingMap(), getNqubits(), qubitChoice);
-=======
 std::size_t Architecture::getLongestPath() const {
     return findLongestPath(getCouplingMap(), getNqubits());
 }
 
 std::size_t Architecture::getLongestPath(const std::set<unsigned short>& qubitChoice) const {
     return findLongestPath(getCouplingMap(), getNqubits(), qubitChoice);
->>>>>>> 558199f3
 }
 
 std::string toString(const AvailableArchitectures architecture) {
