/*
 * This file is part of the MQT QMAP library which is released under the MIT license.
 * See file README.md or go to https://iic.jku.at/eda/research/ibm_qx_mapping/ for more information.
 */

#include "Architecture.hpp"

#include "utils.hpp"

#include <utility>

void Architecture::loadCouplingMap(AvailableArchitecture architecture) {
    std::stringstream ss{getCouplingMapSpecification(architecture)};
    architectureName = toString(architecture);
    loadCouplingMap(ss);
}

void Architecture::loadCouplingMap(std::istream& is) {
    loadCouplingMap(std::move(is));
}

void Architecture::loadCouplingMap(const std::string& filename) {
    size_t slash     = filename.find_last_of('/');
    size_t dot       = filename.find_last_of('.');
    architectureName = filename.substr(slash + 1, dot - slash - 1);
    auto ifs         = std::ifstream(filename);
    if (ifs.good())
        this->loadCouplingMap(ifs);
    else
        throw QMAPException("Error opening coupling map file.");
}

void Architecture::loadCouplingMap(std::istream&& is) {
    couplingMap.clear();
    calibrationData.clear();
    std::string line;

    std::regex  r_nqubits = std::regex("([0-9]+)");
    std::regex  r_edge    = std::regex("([0-9]+) ([0-9]+)");
    std::smatch m;

    // get number of qubits
    if (std::getline(is, line)) {
        if (std::regex_match(line, m, r_nqubits)) {
            nqubits = static_cast<unsigned short>(std::stoul(m.str(1)));
        } else {
            throw QMAPException("No qubit count found in coupling map file: " + line);
        }
    } else {
        throw QMAPException("Error reading coupling map file.");
    }
    // load edges
    while (std::getline(is, line)) {
        if (std::regex_match(line, m, r_edge)) {
            auto v1 = static_cast<unsigned short>(std::stoul(m.str(1)));
            auto v2 = static_cast<unsigned short>(std::stoul(m.str(2)));
            couplingMap.emplace(v1, v2);
        } else {
            throw QMAPException("Could not identify edge in coupling map file: " + line);
        }
    }

    if (VERBOSE) {
        std::cout << "Coupling Map (" << nqubits << " qubits): ";
        for (const auto& edge: couplingMap) {
            std::cout << "(" << edge.first << "-" << edge.second << ") ";
        }
        std::cout << std::endl;
    }

    createDistanceTable();
}

void Architecture::loadCouplingMap(unsigned short nQ, const CouplingMap& cm) {
    nqubits     = nQ;
    couplingMap = cm;
    calibrationData.clear();
    architectureName = "generic_" + std::to_string(nQ);
    createDistanceTable();
}

void Architecture::loadCalibrationData(std::istream& is) {
    loadCalibrationData(std::move(is));
}

void Architecture::loadCalibrationData(const std::string& filename) {
    size_t slash    = filename.find_last_of('/');
    size_t dot      = filename.find_last_of('.');
    calibrationName = filename.substr(slash + 1, dot - slash - 1);
<<<<<<< HEAD
    if (architectureName.empty())
=======
    if (!isArchitectureAvailable())
>>>>>>> ab24b743
        architectureName = calibrationName;
    auto ifs = std::ifstream(filename);
    if (ifs.good())
        this->loadCalibrationData(ifs);
    else
        throw QMAPException("Error opening calibration data file.");
}

void Architecture::loadCalibrationData(std::istream&& is) {
    calibrationData.clear();

<<<<<<< HEAD
    double avrgCnotFidelity = 0.0;
=======
    double average_cnot_fidelity = 0.0;
>>>>>>> ab24b743
    int    n                = 0;

    std::string line;
    std::string word;
    std::regex  r_dfidelity =
            std::regex(R"(((\d+).?(\d+):\W*?(\d+\.\d+e?-?\d+)))");
    std::smatch m;
    std::getline(is, line); //skip first line
    // load edges
    int qubit = 0;
    while (std::getline(is, line)) {
        std::stringstream        ss(line);
        CalibrationData          calibrationEntry = {};
        std::vector<std::string> data{};
        parse_line(line, ',', {'\"'}, {'\\'}, data);
        calibrationEntry.qubit                = qubit;
        calibrationEntry.t1                   = std::stod(data[1]);
        calibrationEntry.t2                   = std::stod(data[2]);
        calibrationEntry.frequency            = std::stod(data[3]);
        calibrationEntry.readoutError         = std::stod(data[4]);
        calibrationEntry.singleQubitErrorRate = std::stod(data[5]);
        std::string s                         = data[6];
        while (std::regex_search(s, m, r_dfidelity)) {
            auto a = static_cast<unsigned short>(std::stoul(m.str(2U)));
            auto b = static_cast<unsigned short>(std::stoul(m.str(3U)));
            if (!isArchitectureAvailable()) {
                couplingMap.emplace(a, b);
            }
<<<<<<< HEAD
            avrgCnotFidelity = avrgCnotFidelity + (std::stod(m.str(4U)) - avrgCnotFidelity) / ++n; //calc moving average
            calibrationEntry.cnotErrorRate.emplace(std::make_pair(a, b), std::stod(m.str(4U)));
=======
            average_cnot_fidelity = average_cnot_fidelity + (std::stod(m.str(4U)) - average_cnot_fidelity) / ++n; //calc moving average
            calibrationEntry.cnotErrors.emplace(std::make_pair(a, b), std::stod(m.str(4U)));
>>>>>>> ab24b743
            s = m.suffix().str();
        }
        calibrationEntry.date = data[7];
        calibrationData.emplace_back(calibrationEntry);
        qubit++;
    }

    if (isArchitectureAvailable())
        for (const auto& edge: couplingMap) {
            //check if no fidelity for cnot was provided
            auto calibrationEntry = calibrationData.at(edge.first);
<<<<<<< HEAD
            if (calibrationEntry.cnotErrorRate.find(edge) == calibrationEntry.cnotErrorRate.end()) {
                calibrationEntry.cnotErrorRate.emplace(edge, avrgCnotFidelity);
=======
            if (calibrationEntry.cnotErrors.find(edge) == calibrationEntry.cnotErrors.end()) {
                calibrationEntry.cnotErrors.emplace(edge, average_cnot_fidelity);
>>>>>>> ab24b743
            }
        }

    if (!isArchitectureAvailable()) {
        nqubits = static_cast<unsigned short>(qubit);
        createDistanceTable();
    }

    createFidelityTable();
}

void Architecture::loadCalibrationData(const std::vector<CalibrationData>& calData) {
    if (!isArchitectureAvailable()) {
        for (const auto& cd: calData) {
<<<<<<< HEAD
            for (const auto& cnotError: cd.cnotErrorRate) {
                couplingMap.emplace(cnotError.first);
=======
            for (const auto& [edge, errorRate]: cd.cnotErrors) {
                couplingMap.emplace(edge);
>>>>>>> ab24b743
            }
        }
        nqubits = calData.size();
    }
    calibrationData  = calData;
    architectureName = "generic_" + std::to_string(nqubits);
    calibrationName  = "generic_" + std::to_string(nqubits);
    createFidelityTable();
}

Architecture::Architecture(unsigned short nQ, const CouplingMap& couplingMap) {
    loadCouplingMap(nQ, couplingMap);
}

Architecture::Architecture(unsigned short nQ, const CouplingMap& couplingMap, const std::vector<CalibrationData>& calibrationData):
    Architecture(nQ, couplingMap) {
    loadCalibrationData(calibrationData);
}

void Architecture::createDistanceTable() {
    for (const auto& edge: couplingMap) {
        if (couplingMap.find({edge.second, edge.first}) == couplingMap.end()) {
            isBidirectional = false;
            break;
        }
    }

    if (VERBOSE) {
        std::cout << "Architecture is bidirectional: " << (bidirectional() ? "yes" : "no") << std::endl;
    }

    if (isBidirectional) {
        Dijkstra::build_table(nqubits, couplingMap, distanceTable, Architecture::cost_heuristic_bidirectional);
    } else {
        Dijkstra::build_table(nqubits, couplingMap, distanceTable, Architecture::cost_heuristic_unidirectional);
    }
}

void Architecture::createFidelityTable() {
    fidelityTable.clear();
    fidelityTable.resize(nqubits, std::vector<double>(nqubits, 1.0));

    singleQubitFidelities.resize(nqubits, 1.0);

    for (const auto& qubit: calibrationData) {
        for (const auto& entry: qubit.cnotErrors) {
            fidelityTable.at(entry.first.first).at(entry.first.second) -= entry.second;
        }
        singleQubitFidelities.at(qubit.qubit) -= qubit.singleQubitErrorRate;
    }
}

unsigned long Architecture::minimumNumberOfSwaps(std::vector<unsigned short>& permutation, long limit) {
    bool tryToAbortEarly = (limit != -1);

    // consolidate used qubits
    std::set<unsigned short> qubits{};
    for (const auto& q: permutation) {
        qubits.insert(q);
    }

    // create map for goal permutation
    std::unordered_map<unsigned short, unsigned short> goalPermutation{};
    unsigned short                                     count    = 0;
    bool                                               identity = true;
    for (const auto q: qubits) {
        goalPermutation.emplace(q, permutation.at(count));
        if (q != permutation.at(count)) {
            identity = false;
        }
        ++count;
    }

    if (identity) {
        return 0;
    }

    // create selection of swap possibilities
    std::set<std::pair<unsigned short, unsigned short>> possibleSwaps{};
    for (const auto& edge: couplingMap) {
        // only use SWAPs between qubits that are currently being considered
        if (qubits.count(edge.first) == 0 || qubits.count(edge.second) == 0) {
            continue;
        }

        if (!bidirectional() || (possibleSwaps.count(edge) == 0 && possibleSwaps.count({edge.second, edge.first}) == 0)) {
            possibleSwaps.emplace(edge);
        }
    }

    Node start{};
    // start with identity permutation
    for (unsigned short i = 0; i < nqubits; ++i) {
        start.permutation.emplace(i, i);
    }

    auto                                                             priority = [](const Node& x, const Node& y) { return x.nswaps > y.nswaps; };
    std::priority_queue<Node, std::vector<Node>, decltype(priority)> queue(priority);
    queue.push(start);

    while (!queue.empty()) {
        Node current = queue.top();
        queue.pop();

        // in case no solution has been found using less than `limit` swaps, search can be aborted
        if (tryToAbortEarly && current.nswaps >= static_cast<unsigned long>(limit)) {
            return limit + 1U;
        }

        for (const auto& swap: possibleSwaps) {
            Node next = current;

            // apply and insert swap
            std::swap(next.permutation.at(swap.first), next.permutation.at(swap.second));
            next.nswaps++;
            bool done = true;
            for (const auto& assignment: goalPermutation) {
                if (next.permutation.at(assignment.first) != assignment.second) {
                    done = false;
                    break;
                }
            }

            if (done) {
                return next.nswaps;
            }
            queue.push(next);
        }
    }

    return start.nswaps;
}

void Architecture::minimumNumberOfSwaps(std::vector<unsigned short>& permutation, std::vector<std::pair<unsigned short, unsigned short>>& swaps) {
    // consolidate used qubits
    std::set<unsigned short> qubits{};
    for (const auto& q: permutation) {
        qubits.insert(q);
    }

    // create map for goal permutation
    std::unordered_map<unsigned short, unsigned short> goalPermutation{};
    unsigned short                                     count    = 0;
    bool                                               identity = true;
    for (const auto q: qubits) {
        goalPermutation.emplace(q, permutation.at(count));
        if (q != permutation.at(count)) {
            identity = false;
        }
        ++count;
    }

    if (identity) {
        return;
    }

    // create selection of swap possibilities
    std::set<std::pair<unsigned short, unsigned short>> possibleSwaps{};
    for (const auto& edge: couplingMap) {
        // only use SWAPs between qubits that are currently being considered
        if (qubits.count(edge.first) == 0 || qubits.count(edge.second) == 0) {
            continue;
        }

        if (!bidirectional() || (possibleSwaps.count(edge) == 0 && possibleSwaps.count({edge.second, edge.first}) == 0)) {
            possibleSwaps.emplace(edge);
        }
    }

    swaps.clear();
    Node start{};

    // start with identity permutation
    for (unsigned short i = 0; i < nqubits; ++i) {
        start.permutation.emplace(i, i);
    }

    auto                                                             priority = [](const Node& x, const Node& y) { return x.swaps.size() > y.swaps.size(); };
    std::priority_queue<Node, std::vector<Node>, decltype(priority)> queue(priority);
    queue.push(start);

    while (!queue.empty()) {
        Node current = queue.top();
        queue.pop();

        for (const auto& swap: possibleSwaps) {
            Node next = current;
            // continue if the same swap was applied earlier
            if (!next.swaps.empty() && next.swaps.back() == swap)
                continue;

            // apply and insert swap
            std::swap(next.permutation.at(swap.first), next.permutation.at(swap.second));
            next.swaps.emplace_back(swap);
            next.nswaps++;

            bool done = true;
            for (const auto& assignment: goalPermutation) {
                if (next.permutation.at(assignment.first) != assignment.second) {
                    done = false;
                    break;
                }
            }

            if (done) {
                swaps = next.swaps;
                return;
            }
            queue.push(next);
        }
    }
}

std::size_t Architecture::getCouplingLimit() const {
    return findCouplingLimit(getCouplingMap(), getNqubits());
}

std::size_t Architecture::getCouplingLimit(const std::set<unsigned short>& qubitChoice) const {
    return findCouplingLimit(getCouplingMap(), getNqubits(), qubitChoice);
}

unsigned long Architecture::bfs(unsigned short start, unsigned short goal, const std::set<Edge>& teleportations) const {
    std::queue<std::vector<int>> queue;
    std::vector<int>             v;
    v.push_back(start);
    queue.push(v);
    std::vector<std::vector<int>> solutions;

    unsigned long length = 0;
    std::set<int> successors;
    while (!queue.empty()) {
        v = queue.front();
        queue.pop();
        int current = v[v.size() - 1];
        if (current == goal) {
            length = v.size();
            solutions.push_back(v);
            break;
        } else {
            successors.clear();
            for (const auto& edge: getCouplingMap()) {
                if (edge.first == current && !contains(v, edge.second)) {
                    successors.insert(edge.second);
                }
                if (edge.second == current && !contains(v, edge.first)) {
                    successors.insert(edge.first);
                }
            }
            for (const auto& edge: teleportations) {
                if (edge.first == current && !contains(v, edge.second)) {
                    successors.insert(edge.second);
                }
                if (edge.second == current && !contains(v, edge.first)) {
                    successors.insert(edge.first); // was v2 but this is probably wrong
                }
            }

            for (int successor: successors) {
                std::vector<int> v2 = v;
                v2.push_back(successor);
                queue.push(v2);
            }
        }
    }
    while (!queue.empty() && queue.front().size() == length) {
        if (queue.front()[queue.front().size() - 1] == goal) {
            solutions.push_back(queue.front());
        }
        queue.pop();
    }

    //TODO: different weight if this contains a teleportation
    for (const auto& s: solutions) {
        for (std::size_t j = 0; j < s.size() - 1; j++) {
            Edge e{s[j], s[j + 1]};
            if (getCouplingMap().find(e) != getCouplingMap().end()) {
                return (length - 2) * 7;
            }
        }
    }

    if (length == 2 && getCouplingMap().find(Edge{start, goal}) == getCouplingMap().end() && getCouplingMap().find(Edge{goal, start}) == getCouplingMap().end()) {
        return 7;
    }

    return (length - 2) * 7 + 4;
}

std::size_t Architecture::findCouplingLimit(const CouplingMap& cm, int nQubits) {
    std::vector<std::vector<unsigned short>> connections;
    std::vector<int>                         d;
    std::vector<bool>                        visited;
    connections.resize(nQubits);
    int maxSum = -1;
    for (auto edge: cm) {
        connections.at(edge.first).emplace_back(edge.second);
    }
    for (int q = 0; q < nQubits; ++q) {
        d.clear();
        d.resize(nQubits);
        std::fill(d.begin(), d.end(), 0);
        visited.clear();
        visited.resize(nQubits);
        std::fill(visited.begin(), visited.end(), false);
        findCouplingLimit(q, 0, connections, d, visited);
        auto it = std::max_element(d.begin(), d.end());
        if ((*it) > maxSum)
            maxSum = (*it);
    }
    return maxSum;
}

std::size_t Architecture::findCouplingLimit(const CouplingMap& cm, int nQubits, const std::set<unsigned short>& qubitChoice) {
    std::vector<std::vector<unsigned short>> connections;
    std::vector<int>                         d;
    std::vector<bool>                        visited;
    connections.resize(nQubits);
    int maxSum = -1;
    for (auto edge: cm) {
        if (qubitChoice.count(edge.first) && qubitChoice.count(edge.second))
            connections.at(edge.first).emplace_back(edge.second);
    }
    for (int q = 0; q < nQubits; ++q) {
        if (connections.at(q).empty())
            continue;
        d.clear();
        d.resize(nQubits);
        std::fill(d.begin(), d.end(), 0);
        visited.clear();
        visited.resize(nQubits);
        std::fill(visited.begin(), visited.end(), false);
        findCouplingLimit(q, 0, connections, d, visited);
        auto it = std::max_element(d.begin(), d.end());
        if ((*it) > maxSum)
            maxSum = (*it);
    }
    return maxSum;
}

void Architecture::findCouplingLimit(unsigned short node, int curSum, const std::vector<std::vector<unsigned short>>& connections, std::vector<int>& d, std::vector<bool>& visited) {
    if (visited.at(node))
        return;
    visited[node] = true;

    if (d.at(node) < curSum)
        d[node] = curSum;
    if (connections.at(node).empty()) {
        visited[node] = false;
        return;
    }

    for (auto child: connections.at(node)) {
        findCouplingLimit(child, curSum + 1, connections, d, visited);
    }

    visited[node] = false;
}

void Architecture::getHighestFidelityCouplingMap(unsigned short subsetSize, CouplingMap& reducedMap) {
    if (!isArchitectureAvailable() || nqubits == subsetSize ||
        calibrationName.empty()) {
        reducedMap = couplingMap;
    } else {
<<<<<<< HEAD
        double bestFidelity{};
        double currentFidelity     = 0.0;
        auto   allConnectedSubsets = getAllConnectedSubsets(subsetSize);

        for (const auto& qubitChoice: allConnectedSubsets) {
            CouplingMap map{};
            getReducedCouplingMap(qubitChoice, map);
            bestFidelity = getAverageArchitectureFidelity(map, qubitChoice, calibrationData);
            if (currentFidelity < bestFidelity) {
                reducedMap      = map;
                currentFidelity = bestFidelity;
=======
        double bestFidelity = 0.0;
        auto   allConnectedSubsets = getAllConnectedSubsets(subsetSize);

        for (const auto& qubitChoice: allConnectedSubsets) {
            double currentFidelity{};
            CouplingMap map{};
            getReducedCouplingMap(qubitChoice, map);
            currentFidelity = getAverageArchitectureFidelity(map, qubitChoice, calibrationData);
            if (currentFidelity > bestFidelity) {
                reducedMap      = map;
                bestFidelity = currentFidelity;
>>>>>>> ab24b743
            }
        }
    }
}
std::vector<std::set<unsigned short>> Architecture::getAllConnectedSubsets(unsigned short subsetSize) {
    std::vector<std::set<unsigned short>> result{};
<<<<<<< HEAD
    if (architectureName.empty() || nqubits == subsetSize) {
=======
    if (!isArchitectureAvailable() || nqubits == subsetSize) {
>>>>>>> ab24b743
        result.emplace_back(getQubitSet());
    } else if (nqubits < subsetSize) {
        throw QMAPException("Architecture too small!");
    } else {
        for (const auto& subset: subsets(getQubitSet(), subsetSize)) {
            if (isConnected(subset)) {
                result.emplace_back(subset);
            }
        }
    }
    return result;
}
void Architecture::getReducedCouplingMaps(unsigned short subsetSize, std::vector<CouplingMap>& couplingMaps) {
    couplingMaps.clear();
<<<<<<< HEAD
    if (architectureName.empty()) {
=======
    if (!isArchitectureAvailable()) {
>>>>>>> ab24b743
        couplingMaps.emplace_back(getFullyConnectedMap(subsetSize));
    } else {
        for (const auto& qubitChoice: getAllConnectedSubsets(subsetSize)) {
            couplingMaps.emplace_back();
            getReducedCouplingMap(qubitChoice, couplingMaps.back());
        }
    }
}
void Architecture::getReducedCouplingMap(const std::set<unsigned short>& qubitChoice, CouplingMap& reducedMap) {
    reducedMap.clear();
<<<<<<< HEAD
    if (architectureName.empty()) {
=======
    if (!isArchitectureAvailable()) {
>>>>>>> ab24b743
        reducedMap = getFullyConnectedMap(qubitChoice.size());
    } else {
        for (const auto& [q0, q1]: couplingMap) {
            if (qubitChoice.find(q0) != qubitChoice.end() && qubitChoice.find(q1) != qubitChoice.end()) {
                reducedMap.emplace(q0, q1);
            }
        }
    }
}

double Architecture::getAverageArchitectureFidelity(const CouplingMap& couplingMap, const std::set<unsigned short>& qubitChoice, const std::vector<CalibrationData>& calibrationData) {
    if (calibrationData.empty()) {
        return 0.0;
    }
    double         result = 1.0;
<<<<<<< HEAD
    std::set<Edge> qubitPairs;
    for (const auto& edge: couplingMap) {
        if (qubitChoice.find(edge.first) != qubitChoice.end() &&
            qubitChoice.find(edge.second) != qubitChoice.end()) {
            qubitPairs.emplace(edge.first, edge.second);
        }
    }
    for (const auto& calibrationEntry: calibrationData) {
        for (const auto& edge: couplingMap) {
            if (calibrationEntry.cnotErrorRate.find(edge) != calibrationEntry.cnotErrorRate.end())
                result *= calibrationEntry.cnotErrorRate.at(edge);
=======
    std::set<Edge> qubitPairs{};
    getReducedCouplingMap(qubitChoice, qubitPairs);
    for (const auto& calibrationEntry: calibrationData) {
        for (const auto& edge: couplingMap) {
            if (calibrationEntry.cnotErrors.find(edge) != calibrationEntry.cnotErrors.end())
                result *= calibrationEntry.cnotErrors.at(edge);
>>>>>>> ab24b743
        }
        if (qubitChoice.find(calibrationEntry.qubit) != qubitChoice.end())
            result *= calibrationEntry.singleQubitErrorRate;
    }
    return result;
}

std::vector<unsigned short> Architecture::getQubitList(const CouplingMap& couplingMap) {
    std::set<unsigned short> result{};
    for (const auto& edge: couplingMap) {
        result.emplace(edge.first);
        result.emplace(edge.second);
    }
    return {result.begin(), result.end()};
}

<<<<<<< HEAD
bool Architecture::isConnected(const std::set<unsigned short>& qubitChoice) {
    CouplingMap reducedCouplingMap = getCouplingMap();
    for (const auto& edge: getCouplingMap()) {
        if (!qubitChoice.count(edge.first) || !qubitChoice.count(edge.second)) {
            reducedCouplingMap.erase(edge);
        }
    }
=======
bool Architecture::isConnected(const std::set<unsigned short>& qubitChoice, const CouplingMap& reducedCouplingMap) {
>>>>>>> ab24b743
    std::set<unsigned short> reachedQubits{};
    reachedQubits.insert(*(qubitChoice.begin()));
    dfs(*(qubitChoice.begin()), reachedQubits, reducedCouplingMap);
    return (reachedQubits == qubitChoice);
}<|MERGE_RESOLUTION|>--- conflicted
+++ resolved
@@ -87,11 +87,7 @@
     size_t slash    = filename.find_last_of('/');
     size_t dot      = filename.find_last_of('.');
     calibrationName = filename.substr(slash + 1, dot - slash - 1);
-<<<<<<< HEAD
-    if (architectureName.empty())
-=======
     if (!isArchitectureAvailable())
->>>>>>> ab24b743
         architectureName = calibrationName;
     auto ifs = std::ifstream(filename);
     if (ifs.good())
@@ -103,11 +99,7 @@
 void Architecture::loadCalibrationData(std::istream&& is) {
     calibrationData.clear();
 
-<<<<<<< HEAD
-    double avrgCnotFidelity = 0.0;
-=======
     double average_cnot_fidelity = 0.0;
->>>>>>> ab24b743
     int    n                = 0;
 
     std::string line;
@@ -136,13 +128,8 @@
             if (!isArchitectureAvailable()) {
                 couplingMap.emplace(a, b);
             }
-<<<<<<< HEAD
-            avrgCnotFidelity = avrgCnotFidelity + (std::stod(m.str(4U)) - avrgCnotFidelity) / ++n; //calc moving average
-            calibrationEntry.cnotErrorRate.emplace(std::make_pair(a, b), std::stod(m.str(4U)));
-=======
             average_cnot_fidelity = average_cnot_fidelity + (std::stod(m.str(4U)) - average_cnot_fidelity) / ++n; //calc moving average
             calibrationEntry.cnotErrors.emplace(std::make_pair(a, b), std::stod(m.str(4U)));
->>>>>>> ab24b743
             s = m.suffix().str();
         }
         calibrationEntry.date = data[7];
@@ -154,13 +141,8 @@
         for (const auto& edge: couplingMap) {
             //check if no fidelity for cnot was provided
             auto calibrationEntry = calibrationData.at(edge.first);
-<<<<<<< HEAD
-            if (calibrationEntry.cnotErrorRate.find(edge) == calibrationEntry.cnotErrorRate.end()) {
-                calibrationEntry.cnotErrorRate.emplace(edge, avrgCnotFidelity);
-=======
             if (calibrationEntry.cnotErrors.find(edge) == calibrationEntry.cnotErrors.end()) {
                 calibrationEntry.cnotErrors.emplace(edge, average_cnot_fidelity);
->>>>>>> ab24b743
             }
         }
 
@@ -175,13 +157,8 @@
 void Architecture::loadCalibrationData(const std::vector<CalibrationData>& calData) {
     if (!isArchitectureAvailable()) {
         for (const auto& cd: calData) {
-<<<<<<< HEAD
-            for (const auto& cnotError: cd.cnotErrorRate) {
-                couplingMap.emplace(cnotError.first);
-=======
             for (const auto& [edge, errorRate]: cd.cnotErrors) {
                 couplingMap.emplace(edge);
->>>>>>> ab24b743
             }
         }
         nqubits = calData.size();
@@ -545,19 +522,6 @@
         calibrationName.empty()) {
         reducedMap = couplingMap;
     } else {
-<<<<<<< HEAD
-        double bestFidelity{};
-        double currentFidelity     = 0.0;
-        auto   allConnectedSubsets = getAllConnectedSubsets(subsetSize);
-
-        for (const auto& qubitChoice: allConnectedSubsets) {
-            CouplingMap map{};
-            getReducedCouplingMap(qubitChoice, map);
-            bestFidelity = getAverageArchitectureFidelity(map, qubitChoice, calibrationData);
-            if (currentFidelity < bestFidelity) {
-                reducedMap      = map;
-                currentFidelity = bestFidelity;
-=======
         double bestFidelity = 0.0;
         auto   allConnectedSubsets = getAllConnectedSubsets(subsetSize);
 
@@ -569,18 +533,13 @@
             if (currentFidelity > bestFidelity) {
                 reducedMap      = map;
                 bestFidelity = currentFidelity;
->>>>>>> ab24b743
             }
         }
     }
 }
 std::vector<std::set<unsigned short>> Architecture::getAllConnectedSubsets(unsigned short subsetSize) {
     std::vector<std::set<unsigned short>> result{};
-<<<<<<< HEAD
-    if (architectureName.empty() || nqubits == subsetSize) {
-=======
     if (!isArchitectureAvailable() || nqubits == subsetSize) {
->>>>>>> ab24b743
         result.emplace_back(getQubitSet());
     } else if (nqubits < subsetSize) {
         throw QMAPException("Architecture too small!");
@@ -595,11 +554,7 @@
 }
 void Architecture::getReducedCouplingMaps(unsigned short subsetSize, std::vector<CouplingMap>& couplingMaps) {
     couplingMaps.clear();
-<<<<<<< HEAD
-    if (architectureName.empty()) {
-=======
     if (!isArchitectureAvailable()) {
->>>>>>> ab24b743
         couplingMaps.emplace_back(getFullyConnectedMap(subsetSize));
     } else {
         for (const auto& qubitChoice: getAllConnectedSubsets(subsetSize)) {
@@ -610,11 +565,7 @@
 }
 void Architecture::getReducedCouplingMap(const std::set<unsigned short>& qubitChoice, CouplingMap& reducedMap) {
     reducedMap.clear();
-<<<<<<< HEAD
-    if (architectureName.empty()) {
-=======
     if (!isArchitectureAvailable()) {
->>>>>>> ab24b743
         reducedMap = getFullyConnectedMap(qubitChoice.size());
     } else {
         for (const auto& [q0, q1]: couplingMap) {
@@ -630,26 +581,12 @@
         return 0.0;
     }
     double         result = 1.0;
-<<<<<<< HEAD
-    std::set<Edge> qubitPairs;
-    for (const auto& edge: couplingMap) {
-        if (qubitChoice.find(edge.first) != qubitChoice.end() &&
-            qubitChoice.find(edge.second) != qubitChoice.end()) {
-            qubitPairs.emplace(edge.first, edge.second);
-        }
-    }
-    for (const auto& calibrationEntry: calibrationData) {
-        for (const auto& edge: couplingMap) {
-            if (calibrationEntry.cnotErrorRate.find(edge) != calibrationEntry.cnotErrorRate.end())
-                result *= calibrationEntry.cnotErrorRate.at(edge);
-=======
     std::set<Edge> qubitPairs{};
     getReducedCouplingMap(qubitChoice, qubitPairs);
     for (const auto& calibrationEntry: calibrationData) {
         for (const auto& edge: couplingMap) {
             if (calibrationEntry.cnotErrors.find(edge) != calibrationEntry.cnotErrors.end())
                 result *= calibrationEntry.cnotErrors.at(edge);
->>>>>>> ab24b743
         }
         if (qubitChoice.find(calibrationEntry.qubit) != qubitChoice.end())
             result *= calibrationEntry.singleQubitErrorRate;
@@ -666,17 +603,7 @@
     return {result.begin(), result.end()};
 }
 
-<<<<<<< HEAD
-bool Architecture::isConnected(const std::set<unsigned short>& qubitChoice) {
-    CouplingMap reducedCouplingMap = getCouplingMap();
-    for (const auto& edge: getCouplingMap()) {
-        if (!qubitChoice.count(edge.first) || !qubitChoice.count(edge.second)) {
-            reducedCouplingMap.erase(edge);
-        }
-    }
-=======
 bool Architecture::isConnected(const std::set<unsigned short>& qubitChoice, const CouplingMap& reducedCouplingMap) {
->>>>>>> ab24b743
     std::set<unsigned short> reachedQubits{};
     reachedQubits.insert(*(qubitChoice.begin()));
     dfs(*(qubitChoice.begin()), reachedQubits, reducedCouplingMap);
