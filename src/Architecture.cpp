/*
 * This file is part of the MQT QMAP library which is released under the MIT license.
 * See file README.md or go to https://iic.jku.at/eda/research/ibm_qx_mapping/ for more information.
 */

#include "Architecture.hpp"

<<<<<<< HEAD
#include "csv_util.hpp"
=======
>>>>>>> a3b806a2
#include "utils.hpp"

#include <utility>

void Architecture::loadCouplingMap(AvailableArchitecture architecture) {
    std::stringstream ss{getCouplingMapSpecification(architecture)};
    architectureName = toString(architecture);
    loadCouplingMap(ss);
}

void Architecture::loadCouplingMap(std::istream& is) {
    loadCouplingMap(std::move(is));
}

void Architecture::loadCouplingMap(const std::string& filename) {
    size_t slash     = filename.find_last_of('/');
    size_t dot       = filename.find_last_of('.');
    architectureName = filename.substr(slash + 1, dot - slash - 1);
    auto ifs         = std::ifstream(filename);
    if (ifs.good())
        this->loadCouplingMap(ifs);
    else
        throw QMAPException("Error opening coupling map file.");
}

void Architecture::loadCouplingMap(std::istream&& is) {
    couplingMap.clear();
    calibrationData.clear();
    std::string line;

    std::regex  r_nqubits = std::regex("([0-9]+)");
    std::regex  r_edge    = std::regex("([0-9]+) ([0-9]+)");
    std::smatch m;

    // get number of qubits
    if (std::getline(is, line)) {
        if (std::regex_match(line, m, r_nqubits)) {
            nqubits = static_cast<unsigned short>(std::stoul(m.str(1)));
        } else {
            throw QMAPException("No qubit count found in coupling map file: " + line);
        }
    } else {
        throw QMAPException("Error reading coupling map file.");
    }
    // load edges
    while (std::getline(is, line)) {
        if (std::regex_match(line, m, r_edge)) {
            auto v1 = static_cast<unsigned short>(std::stoul(m.str(1)));
            auto v2 = static_cast<unsigned short>(std::stoul(m.str(2)));
            couplingMap.emplace(v1, v2);
        } else {
            throw QMAPException("Could not identify edge in coupling map file: " + line);
        }
    }

    if (VERBOSE) {
        std::cout << "Coupling Map (" << nqubits << " qubits): ";
        for (const auto& edge: couplingMap) {
            std::cout << "(" << edge.first << "-" << edge.second << ") ";
        }
        std::cout << std::endl;
    }

    createDistanceTable();
}

void Architecture::loadCouplingMap(unsigned short nQ, const CouplingMap& cm) {
    nqubits     = nQ;
    couplingMap = cm;
    calibrationData.clear();
    architectureName = "generic_" + std::to_string(nQ);
    createDistanceTable();
}

void Architecture::loadCalibrationData(std::istream& is) {
    loadCalibrationData(std::move(is));
}

void Architecture::loadCalibrationData(const std::string& filename) {
    size_t slash    = filename.find_last_of('/');
    size_t dot      = filename.find_last_of('.');
    calibrationName = filename.substr(slash + 1, dot - slash - 1);
    if (!isArchitectureAvailable())
        architectureName = calibrationName;
    auto ifs = std::ifstream(filename);
    if (ifs.good())
        this->loadCalibrationData(ifs);
    else
        throw QMAPException("Error opening calibration data file.");
}

void Architecture::loadCalibrationData(std::istream&& is) {
    calibrationData.clear();

<<<<<<< HEAD
    std::string line;
    std::string word;
    std::regex  r_dfidelity =
            std::regex(R"(((\d+).?(\d+):\W*?(\d+\.\d+e?-?\d+)))");
    std::smatch m;
    std::getline(is, line); //skip first line
    // load edges
    int qubit = 0;
    while (std::getline(is, line)) {
        std::stringstream ss(line);
        CalibrationData   cd    = {};
        auto              data  = CSV::parse_line(line, ',', {'\"'}, {'\\'});
        cd.qubit                = qubit;
        cd.t1                   = std::stod(data[1]);
        cd.t2                   = std::stod(data[2]);
        cd.frequency            = std::stod(data[3]);
        cd.readoutError         = std::stod(data[4]);
        cd.singleQubitErrorRate = std::stod(data[5]);
        std::string s           = data[6];
        while (std::regex_search(s, m, r_dfidelity)) {
            auto a = static_cast<unsigned short>(std::stoul(m.str(2U)));
            auto b = static_cast<unsigned short>(std::stoul(m.str(3U)));
            if (nqubits == 0) {
                couplingMap.emplace(std::make_pair(a, b));
            }
            cd.cnotErrorRate.emplace(std::make_pair(a, b), std::stod(m.str(4U)));
            s = m.suffix().str();
        }
        cd.date = data[7];
        calibrationData.emplace_back(cd);
        qubit++;
=======
    double averageCNOTFidelity = 0.0;
    int    numCNOTFidelities   = 0;

    std::string line;
    std::string word;
    std::regex  regexDoubleFidelity =
            std::regex(R"(((\d+).?(\d+):\W*?(\d+\.\d+e?-?\d+)))");
    std::smatch sMatch;
    std::getline(is, line); //skip first line
    // load edges
    int qubitNumber = 0;
    while (std::getline(is, line)) {
        std::stringstream        ss(line);
        CalibrationData          calibrationEntry = {};
        std::vector<std::string> data{};
        parse_line(line, ',', {'\"'}, {'\\'}, data);
        calibrationEntry.qubit                = qubitNumber;
        calibrationEntry.t1                   = std::stod(data[1]);
        calibrationEntry.t2                   = std::stod(data[2]);
        calibrationEntry.frequency            = std::stod(data[3]);
        calibrationEntry.readoutError         = std::stod(data[4]);
        calibrationEntry.singleQubitErrorRate = std::stod(data[5]);
        std::string s                         = data[6];
        while (std::regex_search(s, sMatch, regexDoubleFidelity)) {
            auto a = static_cast<unsigned short>(std::stoul(sMatch.str(2U)));
            auto b = static_cast<unsigned short>(std::stoul(sMatch.str(3U)));
            if (!isArchitectureAvailable()) {
                couplingMap.emplace(a, b);
            }
            averageCNOTFidelity = averageCNOTFidelity + (std::stod(sMatch.str(4U)) - averageCNOTFidelity) / ++numCNOTFidelities; //calc moving average
            calibrationEntry.cnotErrors.emplace(std::make_pair(a, b), std::stod(sMatch.str(4U)));
            s = sMatch.suffix().str();
        }
        calibrationEntry.date = data[7];
        calibrationData.emplace_back(calibrationEntry);
        qubitNumber++;
    }

    if (isArchitectureAvailable())
        for (const auto& edge: couplingMap) {
            //check if no fidelity for cnot was provided
            auto calibrationEntry = calibrationData.at(edge.first);
            if (calibrationEntry.cnotErrors.find(edge) == calibrationEntry.cnotErrors.end()) {
                calibrationEntry.cnotErrors.emplace(edge, averageCNOTFidelity);
            }
        }

    if (!isArchitectureAvailable()) {
        nqubits = static_cast<unsigned short>(qubitNumber);
        createDistanceTable();
>>>>>>> a3b806a2
    }

    createFidelityTable();

    if (nqubits == 0) {
        nqubits = static_cast<unsigned short>(qubit);
        createDistanceTable();
    }
}

void Architecture::loadCalibrationData(const std::vector<CalibrationData>& calData) {
    if (!isArchitectureAvailable()) {
        for (const auto& cd: calData) {
            for (const auto& [edge, errorRate]: cd.cnotErrors) {
                couplingMap.emplace(edge);
            }
        }
        nqubits = calData.size();
    }
    calibrationData  = calData;
    architectureName = "generic_" + std::to_string(nqubits);
    calibrationName  = "generic_" + std::to_string(nqubits);
    createFidelityTable();
}

Architecture::Architecture(unsigned short nQ, const CouplingMap& couplingMap) {
    loadCouplingMap(nQ, couplingMap);
}

Architecture::Architecture(unsigned short nQ, const CouplingMap& couplingMap, const std::vector<CalibrationData>& calibrationData):
    Architecture(nQ, couplingMap) {
    loadCalibrationData(calibrationData);
}

void Architecture::createDistanceTable() {
    for (const auto& edge: couplingMap) {
        if (couplingMap.find({edge.second, edge.first}) == couplingMap.end()) {
            isBidirectional = false;
            break;
        }
    }

    if (VERBOSE) {
        std::cout << "Architecture is bidirectional: " << (bidirectional() ? "yes" : "no") << std::endl;
    }

    if (isBidirectional) {
        Dijkstra::build_table(nqubits, couplingMap, distanceTable, Architecture::cost_heuristic_bidirectional);
    } else {
        Dijkstra::build_table(nqubits, couplingMap, distanceTable, Architecture::cost_heuristic_unidirectional);
    }
}

void Architecture::createFidelityTable() {
    fidelityTable.clear();
    fidelityTable.resize(nqubits, std::vector<double>(nqubits, 1.0));

    singleQubitFidelities.resize(nqubits, 1.0);

    for (const auto& qubit: calibrationData) {
        for (const auto& entry: qubit.cnotErrors) {
            fidelityTable.at(entry.first.first).at(entry.first.second) -= entry.second;
        }
        singleQubitFidelities.at(qubit.qubit) -= qubit.singleQubitErrorRate;
    }
}

unsigned long Architecture::minimumNumberOfSwaps(std::vector<unsigned short>& permutation, long limit) {
    bool tryToAbortEarly = (limit != -1);

    // consolidate used qubits
    std::set<unsigned short> qubits{};
    for (const auto& q: permutation) {
        qubits.insert(q);
    }

    // create map for goal permutation
    std::unordered_map<unsigned short, unsigned short> goalPermutation{};
    unsigned short                                     count    = 0;
    bool                                               identity = true;
    for (const auto q: qubits) {
        goalPermutation.emplace(q, permutation.at(count));
        if (q != permutation.at(count)) {
            identity = false;
        }
        ++count;
    }

    if (identity) {
        return 0;
    }

    // create selection of swap possibilities
    std::set<std::pair<unsigned short, unsigned short>> possibleSwaps{};
    for (const auto& edge: couplingMap) {
        // only use SWAPs between qubits that are currently being considered
        if (qubits.count(edge.first) == 0 || qubits.count(edge.second) == 0) {
            continue;
        }

        if (!bidirectional() || (possibleSwaps.count(edge) == 0 && possibleSwaps.count({edge.second, edge.first}) == 0)) {
            possibleSwaps.emplace(edge);
        }
    }

    Node start{};
    // start with identity permutation
    for (unsigned short i = 0; i < nqubits; ++i) {
        start.permutation.emplace(i, i);
    }

    auto                                                             priority = [](const Node& x, const Node& y) { return x.nswaps > y.nswaps; };
    std::priority_queue<Node, std::vector<Node>, decltype(priority)> queue(priority);
    queue.push(start);

    while (!queue.empty()) {
        Node current = queue.top();
        queue.pop();

        // in case no solution has been found using less than `limit` swaps, search can be aborted
        if (tryToAbortEarly && current.nswaps >= static_cast<unsigned long>(limit)) {
            return limit + 1U;
        }

        for (const auto& swap: possibleSwaps) {
            Node next = current;

            // apply and insert swap
            std::swap(next.permutation.at(swap.first), next.permutation.at(swap.second));
            next.nswaps++;
            bool done = true;
            for (const auto& assignment: goalPermutation) {
                if (next.permutation.at(assignment.first) != assignment.second) {
                    done = false;
                    break;
                }
            }

            if (done) {
                return next.nswaps;
            }
            queue.push(next);
        }
    }

    return start.nswaps;
}

void Architecture::minimumNumberOfSwaps(std::vector<unsigned short>& permutation, std::vector<std::pair<unsigned short, unsigned short>>& swaps) {
    // consolidate used qubits
    std::set<unsigned short> qubits{};
    for (const auto& q: permutation) {
        qubits.insert(q);
    }

    // create map for goal permutation
    std::unordered_map<unsigned short, unsigned short> goalPermutation{};
    unsigned short                                     count    = 0;
    bool                                               identity = true;
    for (const auto q: qubits) {
        goalPermutation.emplace(q, permutation.at(count));
        if (q != permutation.at(count)) {
            identity = false;
        }
        ++count;
    }

    if (identity) {
        return;
    }

    // create selection of swap possibilities
    std::set<std::pair<unsigned short, unsigned short>> possibleSwaps{};
    for (const auto& edge: couplingMap) {
        // only use SWAPs between qubits that are currently being considered
        if (qubits.count(edge.first) == 0 || qubits.count(edge.second) == 0) {
            continue;
        }

        if (!bidirectional() || (possibleSwaps.count(edge) == 0 && possibleSwaps.count({edge.second, edge.first}) == 0)) {
            possibleSwaps.emplace(edge);
        }
    }

    swaps.clear();
    Node start{};

    // start with identity permutation
    for (unsigned short i = 0; i < nqubits; ++i) {
        start.permutation.emplace(i, i);
    }

    auto                                                             priority = [](const Node& x, const Node& y) { return x.swaps.size() > y.swaps.size(); };
    std::priority_queue<Node, std::vector<Node>, decltype(priority)> queue(priority);
    queue.push(start);

    while (!queue.empty()) {
        Node current = queue.top();
        queue.pop();

        for (const auto& swap: possibleSwaps) {
            Node next = current;
            // continue if the same swap was applied earlier
            if (!next.swaps.empty() && next.swaps.back() == swap)
                continue;

            // apply and insert swap
            std::swap(next.permutation.at(swap.first), next.permutation.at(swap.second));
            next.swaps.emplace_back(swap);
            next.nswaps++;

            bool done = true;
            for (const auto& assignment: goalPermutation) {
                if (next.permutation.at(assignment.first) != assignment.second) {
                    done = false;
                    break;
                }
            }

            if (done) {
                swaps = next.swaps;
                return;
            }
            queue.push(next);
        }
    }
}

std::size_t Architecture::getCouplingLimit() const {
    return findCouplingLimit(getCouplingMap(), getNqubits());
}

std::size_t Architecture::getCouplingLimit(const std::set<unsigned short>& qubitChoice) const {
    return findCouplingLimit(getCouplingMap(), getNqubits(), qubitChoice);
}

unsigned long Architecture::bfs(unsigned short start, unsigned short goal, const std::set<Edge>& teleportations) const {
    std::queue<std::vector<int>> queue;
    std::vector<int>             v;
    v.push_back(start);
    queue.push(v);
    std::vector<std::vector<int>> solutions;

    unsigned long length = 0;
    std::set<int> successors;
    while (!queue.empty()) {
        v = queue.front();
        queue.pop();
        int current = v[v.size() - 1];
        if (current == goal) {
            length = v.size();
            solutions.push_back(v);
            break;
        } else {
            successors.clear();
            for (const auto& edge: getCouplingMap()) {
                if (edge.first == current && !contains(v, edge.second)) {
                    successors.insert(edge.second);
                }
                if (edge.second == current && !contains(v, edge.first)) {
                    successors.insert(edge.first);
                }
            }
            for (const auto& edge: teleportations) {
                if (edge.first == current && !contains(v, edge.second)) {
                    successors.insert(edge.second);
                }
                if (edge.second == current && !contains(v, edge.first)) {
                    successors.insert(edge.first); // was v2 but this is probably wrong
                }
            }

            for (int successor: successors) {
                std::vector<int> v2 = v;
                v2.push_back(successor);
                queue.push(v2);
            }
        }
    }
    while (!queue.empty() && queue.front().size() == length) {
        if (queue.front()[queue.front().size() - 1] == goal) {
            solutions.push_back(queue.front());
        }
        queue.pop();
    }

    //TODO: different weight if this contains a teleportation
    for (const auto& s: solutions) {
        for (std::size_t j = 0; j < s.size() - 1; j++) {
            Edge e{s[j], s[j + 1]};
            if (getCouplingMap().find(e) != getCouplingMap().end()) {
                return (length - 2) * 7;
            }
        }
    }

    if (length == 2 && getCouplingMap().find(Edge{start, goal}) == getCouplingMap().end() && getCouplingMap().find(Edge{goal, start}) == getCouplingMap().end()) {
        return 7;
    }

    return (length - 2) * 7 + 4;
}

std::size_t Architecture::findCouplingLimit(const CouplingMap& cm, int nQubits) {
    std::vector<std::vector<unsigned short>> connections;
    std::vector<int>                         d;
    std::vector<bool>                        visited;
    connections.resize(nQubits);
    int maxSum = -1;
    for (auto edge: cm) {
        connections.at(edge.first).emplace_back(edge.second);
    }
    for (int q = 0; q < nQubits; ++q) {
        d.clear();
        d.resize(nQubits);
        std::fill(d.begin(), d.end(), 0);
        visited.clear();
        visited.resize(nQubits);
        std::fill(visited.begin(), visited.end(), false);
        findCouplingLimit(q, 0, connections, d, visited);
        auto it = std::max_element(d.begin(), d.end());
        if ((*it) > maxSum)
            maxSum = (*it);
    }
    return maxSum;
}

std::size_t Architecture::findCouplingLimit(const CouplingMap& cm, int nQubits, const std::set<unsigned short>& qubitChoice) {
    std::vector<std::vector<unsigned short>> connections;
    std::vector<int>                         d;
    std::vector<bool>                        visited;
    connections.resize(nQubits);
    int maxSum = -1;
    for (auto edge: cm) {
        if (qubitChoice.count(edge.first) && qubitChoice.count(edge.second))
            connections.at(edge.first).emplace_back(edge.second);
    }
    for (int q = 0; q < nQubits; ++q) {
        if (connections.at(q).empty())
            continue;
        d.clear();
        d.resize(nQubits);
        std::fill(d.begin(), d.end(), 0);
        visited.clear();
        visited.resize(nQubits);
        std::fill(visited.begin(), visited.end(), false);
        findCouplingLimit(q, 0, connections, d, visited);
        auto it = std::max_element(d.begin(), d.end());
        if ((*it) > maxSum)
            maxSum = (*it);
    }
    return maxSum;
}

void Architecture::findCouplingLimit(unsigned short node, int curSum, const std::vector<std::vector<unsigned short>>& connections, std::vector<int>& d, std::vector<bool>& visited) {
    if (visited.at(node))
        return;
    visited[node] = true;

    if (d.at(node) < curSum)
        d[node] = curSum;
    if (connections.at(node).empty()) {
        visited[node] = false;
        return;
    }

    for (auto child: connections.at(node)) {
        findCouplingLimit(child, curSum + 1, connections, d, visited);
    }

    visited[node] = false;
}

void Architecture::getHighestFidelityCouplingMap(unsigned short subsetSize, CouplingMap& reducedMap) {
    if (!isArchitectureAvailable() || nqubits == subsetSize ||
        calibrationName.empty()) {
        reducedMap = couplingMap;
    } else {
        double bestFidelity        = 0.0;
        auto   allConnectedSubsets = getAllConnectedSubsets(subsetSize);

        for (const auto& qubitChoice: allConnectedSubsets) {
            double      currentFidelity{};
            CouplingMap map{};
            getReducedCouplingMap(qubitChoice, map);
            currentFidelity = getAverageArchitectureFidelity(map, qubitChoice, calibrationData);
            if (currentFidelity > bestFidelity) {
                reducedMap   = map;
                bestFidelity = currentFidelity;
            }
        }
    }
}
std::vector<std::set<unsigned short>> Architecture::getAllConnectedSubsets(unsigned short subsetSize) {
    std::vector<std::set<unsigned short>> result{};
    if (!isArchitectureAvailable() || nqubits == subsetSize) {
        result.emplace_back(getQubitSet());
    } else if (nqubits < subsetSize) {
        throw QMAPException("Architecture too small!");
    } else {
        auto filter = [&](const std::set<unsigned short>& subset) {
            CouplingMap cm = {};
            Architecture::getReducedCouplingMap(subset, cm);
            return isConnected(subset, cm);
        };
        for (const auto& subset: subsets(getQubitSet(), subsetSize, filter)) {
            result.emplace_back(subset);
        }
    }
    return result;
}
void Architecture::getReducedCouplingMaps(unsigned short subsetSize, std::vector<CouplingMap>& couplingMaps) {
    couplingMaps.clear();
    if (!isArchitectureAvailable()) {
        couplingMaps.emplace_back(getFullyConnectedMap(subsetSize));
    } else {
        for (const auto& qubitChoice: getAllConnectedSubsets(subsetSize)) {
            couplingMaps.emplace_back();
            getReducedCouplingMap(qubitChoice, couplingMaps.back());
        }
    }
}
void Architecture::getReducedCouplingMap(const std::set<unsigned short>& qubitChoice, CouplingMap& reducedMap) {
    reducedMap.clear();
    if (!isArchitectureAvailable()) {
        reducedMap = getFullyConnectedMap(qubitChoice.size());
    } else {
        for (const auto& [q0, q1]: couplingMap) {
            if (qubitChoice.find(q0) != qubitChoice.end() && qubitChoice.find(q1) != qubitChoice.end()) {
                reducedMap.emplace(q0, q1);
            }
        }
    }
}

double Architecture::getAverageArchitectureFidelity(const CouplingMap& couplingMap, const std::set<unsigned short>& qubitChoice, const std::vector<CalibrationData>& calibrationData) {
    if (calibrationData.empty()) {
        return 0.0;
    }
    double         result = 1.0;
    std::set<Edge> qubitPairs{};
    getReducedCouplingMap(qubitChoice, qubitPairs);
    for (const auto& calibrationEntry: calibrationData) {
        for (const auto& edge: couplingMap) {
            if (calibrationEntry.cnotErrors.find(edge) != calibrationEntry.cnotErrors.end())
                result *= calibrationEntry.cnotErrors.at(edge);
        }
        if (qubitChoice.find(calibrationEntry.qubit) != qubitChoice.end())
            result *= calibrationEntry.singleQubitErrorRate;
    }
    return result;
}

std::vector<unsigned short> Architecture::getQubitList(const CouplingMap& couplingMap) {
    std::set<unsigned short> result{};
    for (const auto& edge: couplingMap) {
        result.emplace(edge.first);
        result.emplace(edge.second);
    }
    return {result.begin(), result.end()};
}

bool Architecture::isConnected(const std::set<unsigned short>& qubitChoice, const CouplingMap& reducedCouplingMap) {
    std::set<unsigned short> reachedQubits{};
    reachedQubits.insert(*(qubitChoice.begin()));
    dfs(*(qubitChoice.begin()), reachedQubits, reducedCouplingMap);
    return (reachedQubits == qubitChoice);
}<|MERGE_RESOLUTION|>--- conflicted
+++ resolved
@@ -5,10 +5,6 @@
 
 #include "Architecture.hpp"
 
-<<<<<<< HEAD
-#include "csv_util.hpp"
-=======
->>>>>>> a3b806a2
 #include "utils.hpp"
 
 #include <utility>
@@ -103,39 +99,6 @@
 void Architecture::loadCalibrationData(std::istream&& is) {
     calibrationData.clear();
 
-<<<<<<< HEAD
-    std::string line;
-    std::string word;
-    std::regex  r_dfidelity =
-            std::regex(R"(((\d+).?(\d+):\W*?(\d+\.\d+e?-?\d+)))");
-    std::smatch m;
-    std::getline(is, line); //skip first line
-    // load edges
-    int qubit = 0;
-    while (std::getline(is, line)) {
-        std::stringstream ss(line);
-        CalibrationData   cd    = {};
-        auto              data  = CSV::parse_line(line, ',', {'\"'}, {'\\'});
-        cd.qubit                = qubit;
-        cd.t1                   = std::stod(data[1]);
-        cd.t2                   = std::stod(data[2]);
-        cd.frequency            = std::stod(data[3]);
-        cd.readoutError         = std::stod(data[4]);
-        cd.singleQubitErrorRate = std::stod(data[5]);
-        std::string s           = data[6];
-        while (std::regex_search(s, m, r_dfidelity)) {
-            auto a = static_cast<unsigned short>(std::stoul(m.str(2U)));
-            auto b = static_cast<unsigned short>(std::stoul(m.str(3U)));
-            if (nqubits == 0) {
-                couplingMap.emplace(std::make_pair(a, b));
-            }
-            cd.cnotErrorRate.emplace(std::make_pair(a, b), std::stod(m.str(4U)));
-            s = m.suffix().str();
-        }
-        cd.date = data[7];
-        calibrationData.emplace_back(cd);
-        qubit++;
-=======
     double averageCNOTFidelity = 0.0;
     int    numCNOTFidelities   = 0;
 
@@ -186,7 +149,6 @@
     if (!isArchitectureAvailable()) {
         nqubits = static_cast<unsigned short>(qubitNumber);
         createDistanceTable();
->>>>>>> a3b806a2
     }
 
     createFidelityTable();
