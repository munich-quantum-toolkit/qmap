--- conflicted
+++ resolved
@@ -52,16 +52,9 @@
       assert(op->getNcontrols() == 0);
       if (!arch.isAllowedLocally({op->getType(), 0})) {
         std::stringstream ss;
-<<<<<<< HEAD
         ss << "The chosen architecture does not support the operation "
            << FullOpType{op->getType(), 0} << " locally.";
         throw std::invalid_argument(ss.str());
-=======
-        ss << "The current implementation does not support the operation "
-           << FullOpType{op->getType(), op->getNcontrols()}
-           << " acting on more " << "than two qubits.";
-        throw std::logic_error(ss.str());
->>>>>>> 13240df7
       }
     } else if (op->isStandardOperation() and
                op->getNcontrols() + op->getNtargets() == 2) {
@@ -333,8 +326,7 @@
     // global gates are represented as compound operations
     return;
   }
-<<<<<<< HEAD
-  assert(arch.isAllowedLocally({op->getType(), op->getNcontrols()}));
+  assert(arch.isAllowedLocally({op->getType(), 0}));
   assert(op->getNcontrols() == 0);
   // individual gate that can act on one or more atoms
   std::for_each(
@@ -355,59 +347,6 @@
           break;
         }
       });
-=======
-  if (arch.isAllowedLocally({op->getType(), op->getNcontrols()})) {
-    if (op->getNcontrols() == 0) {
-      // individual gate that can act on one or more atoms
-      std::for_each(op->getTargets().cbegin(), op->getTargets().cend(),
-                    [&](const auto& qubit) {
-                      switch (placement[qubit].positionStatus) {
-                      case Atom::PositionStatus::UNDEFINED:
-                        // remove all zones where the gate is not applicable
-                        placement[qubit].zones.erase(
-                            std::remove_if(placement[qubit].zones.begin(),
-                                           placement[qubit].zones.end(),
-                                           [&](auto& z) {
-                                             return !arch.isAllowedLocally(
-                                                 {op->getType(), 0}, z);
-                                           }),
-                            placement[qubit].zones.end());
-                        break;
-                      case Atom::PositionStatus::DEFINED:
-                        break;
-                      }
-                    });
-    } else {
-      // TODO single controlled local gate that acts exactly on two atoms
-    }
-  } else {
-    assert(arch.isAllowedGlobally({op->getType(), op->getNcontrols()}));
-    if (op->isSingleQubitGate()) {
-      assert(isGlobal(*op, initialQc.getNqubits()));
-      // purely globally gate can always be applied
-      std::for_each(op->getTargets().cbegin(), op->getTargets().cend(),
-                    [&](const auto qubit) {
-                      switch (placement[qubit].positionStatus) {
-                      case Atom::PositionStatus::UNDEFINED:
-                        placement[qubit].zones.erase(
-                            std::remove_if(placement[qubit].zones.begin(),
-                                           placement[qubit].zones.end(),
-                                           [&](auto& z) {
-                                             return !arch.isAllowedGlobally(
-                                                 {op->getType(), 0}, z);
-                                           }),
-                            placement[qubit].zones.end());
-                        break;
-                      case Atom::PositionStatus::DEFINED:
-                        break;
-                      }
-                    });
-    } else {
-      assert(op->getNcontrols() + op->getNtargets() == 2);
-      // TODO single controlled global gate that acts exactly on two atoms
-    }
-  }
->>>>>>> 13240df7
 }
 
 auto NAMapper::getMisplacement(const std::vector<Atom>&      initial,
