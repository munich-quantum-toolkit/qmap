#include "na/nasp/CodeGenerator.hpp"

#include "Definitions.hpp"
#include "circuit_optimizer/CircuitOptimizer.hpp"
#include "datastructures/Layer.hpp"
#include "ir/QuantumComputation.hpp"
#include "ir/operations/OpType.hpp"
#include "na/NAComputation.hpp"
#include "na/entities/Atom.hpp"
#include "na/nasp/Solver.hpp"
#include "na/operations/GlobalCZOp.hpp"
#include "na/operations/GlobalRYOp.hpp"
#include "na/operations/LoadOp.hpp"
#include "na/operations/LocalRZOp.hpp"
#include "na/operations/MoveOp.hpp"
#include "na/operations/StoreOp.hpp"

#include <algorithm>
#include <cstddef>
#include <cstdint>
#include <iterator>
#include <memory>
#include <set>
#include <stdexcept>
#include <string>
#include <unordered_map>
#include <unordered_set>
#include <utility>
#include <vector>

namespace na {
using namespace qc;

auto CodeGenerator::coordFromDiscrete(
    const NASolver::Result::Qubit q, const int64_t maxHOffset,
    const int64_t maxVOffset, const int64_t minEntanglingY,
    const int64_t maxEntanglingY, const int64_t minAtomDist,
    const int64_t noInteractionRadius, const int64_t zoneDist) -> Location {
  const auto dx = noInteractionRadius + (2LL * maxHOffset * minAtomDist);
  const auto dy = noInteractionRadius + (2LL * maxVOffset * minAtomDist);
  const auto x = q.x;
  const auto y = q.y;
  const auto h = q.h;
  const auto v = q.v;
  if (minEntanglingY == 0) {
    // no top storage zone
    if (y <= maxEntanglingY) {
      return {static_cast<double>(x * dx + h * minAtomDist),
              static_cast<double>(y * dy + v * minAtomDist)};
    }
    return {static_cast<double>(x * dx + h * minAtomDist),
            static_cast<double>(zoneDist + (y - 1) * dy + v * minAtomDist)};
  }
  // top storage zone
  if (y < minEntanglingY) {
    return {static_cast<double>(x * dx + h * minAtomDist),
            static_cast<double>(y * dy + v * minAtomDist)};
  }
  if (y <= maxEntanglingY) {
    return {static_cast<double>(x * dx + h * minAtomDist),
            static_cast<double>(zoneDist + (y - 1) * dy + v * minAtomDist)};
  }
  return {static_cast<double>(x * dx + h * minAtomDist),
          static_cast<double>(2LL * zoneDist + (y - 2) * dy + v * minAtomDist)};
}

auto CodeGenerator::generate(const QuantumComputation& input,
                             const NASolver::Result& result,
                             const uint16_t minAtomDist,
                             const uint16_t noInteractionRadius,
                             const uint16_t zoneDist) -> NAComputation {
  auto minEntanglingY = result.minEntanglingY;
  auto maxEntanglingY = result.maxEntanglingY;
  auto maxHOffset = result.maxHOffset;
  auto maxVOffset = result.maxVOffset;
  auto flattened = input;
  CircuitOptimizer::flattenOperations(flattened);
  const Layer layer(flattened);
  NAComputation code;
<<<<<<< HEAD
  const auto* globalZone = code.emplaceBackZone("global");
  const auto* interactionZone = code.emplaceBackZone("zone_cz0");
=======
  const auto& globalZone = code.emplaceBackZone("global");
  const auto& interactionZone = code.emplaceBackZone("zone_cz0");
>>>>>>> 9fb895bb
  std::vector<const Atom*> atoms;
  std::vector<bool> wasAOD;
  atoms.reserve(result.stages.front().qubits.size());
  wasAOD.reserve(result.stages.front().qubits.size());
  // initialize atoms in SLM and load required ones into AOD
  {
    std::unordered_map<std::size_t, std::set<std::size_t>> hAODLines{};
    std::unordered_map<std::size_t, std::set<std::size_t>> vAODLines{};
    for (const auto& q : result.stages.front().qubits) {
      if (q.a) {
        hAODLines[static_cast<std::size_t>(q.y)].emplace(q.r);
        vAODLines[static_cast<std::size_t>(q.x)].emplace(q.c);
      }
    }
    std::vector<const Atom*> loadAtoms;
    std::size_t c = 0;
    for (const auto& q : result.stages.front().qubits) {
<<<<<<< HEAD
      auto pos = coordFromDiscrete(q, maxHOffset, maxVOffset, minEntanglingY,
                                   maxEntanglingY, minAtomDist,
                                   noInteractionRadius, zoneDist);
      wasAOD.emplace_back(q.a);
      const auto& atom = atoms.emplace_back(
          code.emplaceBackAtom("atom" + std::to_string(c++)));
      if (q.a) {
        loadAtoms.emplace_back(atom);
=======
      const auto& pos = coordFromDiscrete(
          q, maxHOffset, maxVOffset, minEntanglingY, maxEntanglingY,
          minAtomDist, noInteractionRadius, zoneDist);
      wasAOD.emplace_back(q.a);
      const auto& atom = *atoms.emplace_back(
          &code.emplaceBackAtom("atom" + std::to_string(c++)));
      if (q.a) {
        loadAtoms.emplace_back(&atom);
>>>>>>> 9fb895bb
      }
      code.emplaceInitialLocation(atom, pos);
    }
    if (!loadAtoms.empty()) {
      code.emplaceBack<LoadOp>(loadAtoms);
    }
  }
  const auto ops = layer.getExecutablesOfType(H, 0);
  std::unordered_set<Qubit> affectedQubits;
  std::transform(
      ops.cbegin(), ops.cend(),
      std::inserter(affectedQubits, affectedQubits.end()),
      [](const auto& v) { return v->getOperation()->getTargets().front(); });
  if (affectedQubits.size() != flattened.getNqubits() ||
      ops.size() != affectedQubits.size()) {
    throw std::invalid_argument("Not all atoms are initialized to plus state.");
  }
  // initialize atoms in to |+> state starting in |0> state
<<<<<<< HEAD
  code.emplaceBack<GlobalRYOp>(PI_2, globalZone);
=======
  code.emplaceBack<GlobalRYOp>(globalZone, PI_2);
>>>>>>> 9fb895bb
  std::for_each(ops.cbegin(), ops.cend(), [](const auto& v) { v->execute(); });
  // Reference to the executable set of the input circuit
  const auto& executableSet = layer.getExecutableSet();
  if (result.stages.front().rydberg) {
    code.emplaceBack<GlobalCZOp>(interactionZone);
    // find and execute corresponding gates in input circuit
    for (const auto& g : result.stages.front().gates) {
      const auto& it = std::find_if(
          executableSet.begin(), executableSet.end(), [g](const auto& v) {
            if (v->getOperation()->getType() == Z &&
                v->getOperation()->getNcontrols() == 1) {
              const auto& usedQubits = v->getOperation()->getUsedQubits();
              const auto [first, second] = g.qubits;
              return std::set{first, second} == usedQubits;
            }
            return false;
          });
      if (it == executableSet.end()) {
        throw std::invalid_argument(
            "Gate in input circuit has no correspondence in solution.");
      }
      (*it)->execute();
    }
  }
  for (uint16_t t = 1; t < static_cast<uint16_t>(result.stages.size()); ++t) {
    std::vector<const Atom*> moveAtoms;
    std::vector<Location> targetLocations;
    std::vector<const Atom*> loadAtoms;
    std::vector<const Atom*> storeAtoms;
    for (uint16_t i = 0;
         static_cast<size_t>(i) < result.stages.at(t).qubits.size(); ++i) {
      const auto& q = result.stages.at(t).qubits.at(i);
      auto pos = coordFromDiscrete(q, maxHOffset, maxVOffset, minEntanglingY,
                                   maxEntanglingY, minAtomDist,
                                   noInteractionRadius, zoneDist);
      if (wasAOD[i] && q.a) {
        moveAtoms.emplace_back(atoms[i]);
        targetLocations.emplace_back(pos);
      } else if (wasAOD[i] && !q.a) {
        storeAtoms.emplace_back(atoms[i]);
      } else if (!wasAOD[i] && q.a) {
        loadAtoms.emplace_back(atoms[i]);
        moveAtoms.emplace_back(atoms[i]);
        targetLocations.emplace_back(pos);
      }
      wasAOD[i] = q.a;
    }
    if (!storeAtoms.empty()) {
      code.emplaceBack<StoreOp>(storeAtoms);
    }
    if (!loadAtoms.empty()) {
      code.emplaceBack<LoadOp>(loadAtoms);
    }
    if (!moveAtoms.empty()) {
      code.emplaceBack<MoveOp>(moveAtoms, targetLocations);
    }
    if (result.stages.at(t).rydberg) {
      code.emplaceBack<GlobalCZOp>(interactionZone);
    }
    // find and execute corresponding gates in input circuit
    for (const auto& g : result.stages.at(t).gates) {
      const auto& it = std::find_if(
          executableSet.begin(), executableSet.end(), [g](const auto& v) {
            if (v->getOperation()->getType() == Z &&
                v->getOperation()->getNcontrols() == 1) {
              const auto& usedQubits = v->getOperation()->getUsedQubits();
              const auto [first, second] = g.qubits;
              return std::set{first, second} == usedQubits;
            }
            return false;
          });
      if (it == executableSet.end()) {
        throw std::invalid_argument(
            "Gate in input circuit has no correspondence in solution.");
      }
      (*it)->execute();
    }
  }
  if (!executableSet.empty()) {
<<<<<<< HEAD
    code.emplaceBack<GlobalRYOp>(-PI_4, globalZone);
=======
    code.emplaceBack<GlobalRYOp>(globalZone, -PI_4);
>>>>>>> 9fb895bb
    while (!executableSet.empty()) {
      const auto& v = (*executableSet.cbegin());
      if (v->getOperation()->getType() != H) {
        throw std::invalid_argument(
            "Not all non CZ-gates in input circuit are executed.");
      }
      const auto q = v->getOperation()->getTargets().front();
<<<<<<< HEAD
      code.emplaceBack<LocalRZOp>(PI, atoms[q]);
      v->execute();
    }
    code.emplaceBack<GlobalRYOp>(PI_4, globalZone);
=======
      code.emplaceBack<LocalRZOp>(*atoms[q], PI);
      v->execute();
    }
    code.emplaceBack<GlobalRYOp>(globalZone, PI_4);
>>>>>>> 9fb895bb
  }
  return code;
}
} // namespace na<|MERGE_RESOLUTION|>--- conflicted
+++ resolved
@@ -77,13 +77,8 @@
   CircuitOptimizer::flattenOperations(flattened);
   const Layer layer(flattened);
   NAComputation code;
-<<<<<<< HEAD
-  const auto* globalZone = code.emplaceBackZone("global");
-  const auto* interactionZone = code.emplaceBackZone("zone_cz0");
-=======
   const auto& globalZone = code.emplaceBackZone("global");
   const auto& interactionZone = code.emplaceBackZone("zone_cz0");
->>>>>>> 9fb895bb
   std::vector<const Atom*> atoms;
   std::vector<bool> wasAOD;
   atoms.reserve(result.stages.front().qubits.size());
@@ -101,16 +96,6 @@
     std::vector<const Atom*> loadAtoms;
     std::size_t c = 0;
     for (const auto& q : result.stages.front().qubits) {
-<<<<<<< HEAD
-      auto pos = coordFromDiscrete(q, maxHOffset, maxVOffset, minEntanglingY,
-                                   maxEntanglingY, minAtomDist,
-                                   noInteractionRadius, zoneDist);
-      wasAOD.emplace_back(q.a);
-      const auto& atom = atoms.emplace_back(
-          code.emplaceBackAtom("atom" + std::to_string(c++)));
-      if (q.a) {
-        loadAtoms.emplace_back(atom);
-=======
       const auto& pos = coordFromDiscrete(
           q, maxHOffset, maxVOffset, minEntanglingY, maxEntanglingY,
           minAtomDist, noInteractionRadius, zoneDist);
@@ -119,7 +104,6 @@
           &code.emplaceBackAtom("atom" + std::to_string(c++)));
       if (q.a) {
         loadAtoms.emplace_back(&atom);
->>>>>>> 9fb895bb
       }
       code.emplaceInitialLocation(atom, pos);
     }
@@ -138,11 +122,7 @@
     throw std::invalid_argument("Not all atoms are initialized to plus state.");
   }
   // initialize atoms in to |+> state starting in |0> state
-<<<<<<< HEAD
-  code.emplaceBack<GlobalRYOp>(PI_2, globalZone);
-=======
   code.emplaceBack<GlobalRYOp>(globalZone, PI_2);
->>>>>>> 9fb895bb
   std::for_each(ops.cbegin(), ops.cend(), [](const auto& v) { v->execute(); });
   // Reference to the executable set of the input circuit
   const auto& executableSet = layer.getExecutableSet();
@@ -222,11 +202,7 @@
     }
   }
   if (!executableSet.empty()) {
-<<<<<<< HEAD
-    code.emplaceBack<GlobalRYOp>(-PI_4, globalZone);
-=======
     code.emplaceBack<GlobalRYOp>(globalZone, -PI_4);
->>>>>>> 9fb895bb
     while (!executableSet.empty()) {
       const auto& v = (*executableSet.cbegin());
       if (v->getOperation()->getType() != H) {
@@ -234,17 +210,10 @@
             "Not all non CZ-gates in input circuit are executed.");
       }
       const auto q = v->getOperation()->getTargets().front();
-<<<<<<< HEAD
-      code.emplaceBack<LocalRZOp>(PI, atoms[q]);
-      v->execute();
-    }
-    code.emplaceBack<GlobalRYOp>(PI_4, globalZone);
-=======
       code.emplaceBack<LocalRZOp>(*atoms[q], PI);
       v->execute();
     }
     code.emplaceBack<GlobalRYOp>(globalZone, PI_4);
->>>>>>> 9fb895bb
   }
   return code;
 }
