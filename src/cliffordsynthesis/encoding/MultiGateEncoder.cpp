--- conflicted
+++ resolved
@@ -99,15 +99,9 @@
 
 LogicTerm encoding::MultiGateEncoder::createTwoQubitGateConstraint(
     std::size_t pos, std::size_t ctrl, std::size_t trgt) {
-<<<<<<< HEAD
-  auto changes              = LogicTerm(true);
+  auto changes = LogicTerm(true);
   const auto [xCtrl, xTrgt] = tvars->twoQubitXChange(pos + 1, ctrl, trgt);
   const auto [zCtrl, zTrgt] = tvars->twoQubitZChange(pos + 1, ctrl, trgt);
-=======
-  auto changes = LogicTerm(true);
-  const auto [xCtrl, xTrgt] = tvars->twoQubitXChange(pos, ctrl, trgt);
-  const auto [zCtrl, zTrgt] = tvars->twoQubitZChange(pos, ctrl, trgt);
->>>>>>> f61fc74b
 
   changes = changes && (tvars->x[pos + 2][ctrl] == xCtrl);
   changes = changes && (tvars->x[pos + 2][trgt] == xTrgt);
