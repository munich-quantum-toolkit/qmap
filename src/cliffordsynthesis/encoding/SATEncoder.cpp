//
// This file is part of the MQT QMAP library released under the MIT license.
// See README.md or go to https://github.com/cda-tum/qmap for more information.
//

#include "cliffordsynthesis/encoding/SATEncoder.hpp"

#include "LogicUtil/util_logicblock.hpp"
#include "cliffordsynthesis/encoding/MultiGateEncoder.hpp"
#include "cliffordsynthesis/encoding/SingleGateEncoder.hpp"
#include "utils/logging.hpp"

#include <chrono>

namespace cs::encoding {

using namespace logicbase;

void SATEncoder::initializeSolver() {
  DEBUG() << "Initializing solver engine.";
  bool success        = false;
  LogicTerm::termType = TermType::BASE;
  logicutil::Params params;
  for (const auto& [key, value] : config.solverParameters) {
    if (std::holds_alternative<bool>(value)) {
      params.addParam(key, std::get<bool>(value));
    } else if (std::holds_alternative<std::uint32_t>(value)) {
      params.addParam(key, std::get<std::uint32_t>(value));
    } else if (std::holds_alternative<std::string>(value)) {
      params.addParam(key, std::get<std::string>(value));
    } else if (std::holds_alternative<double>(value)) {
      params.addParam(key, std::get<double>(value));
    } else {
      FATAL() << "Unknown parameter type.";
    }
  }

  if (config.useMaxSAT) {
    lb = logicutil::getZ3LogicOptimizer(success, true, params);
  } else {
<<<<<<< HEAD
    //    params.addParam("abce", true);
    //    params.addParam("bce", true);
    //    params.addParam("cardinality.solver", false);

    //    params.addParam("phase", "always_false);
    //    params.addParam("restart", "luby");
    //    params.addParam("bca", true);
    //    params.addParam("restart.emafastglue", 0.05);
    //    params.addParam("restart.emaslowglue", 1e-06);
    //    params.addParam("restart.margin", 1.07);
    //    params.addParam("rephase.base", 3000U);

    //    params.addParam("cut",true);
    //    params.addParam("search.sat.conflicts", 100U);
    //    params.addParam("threads", static_cast<std::uint32_t>(config.nThreads
    //    / 2));
=======
>>>>>>> f8e47347
    lb = logicutil::getZ3LogicBlock(success, true, params);
  }
  if (!success) {
    FATAL() << "Could not initialize solver engine.";
  }
}

void SATEncoder::createFormulation() {
  INFO() << "Creating formulation.";
  const auto start = std::chrono::high_resolution_clock::now();
  initializeSolver();

  const std::size_t s = config.targetTableau->hasDestabilizers() &&
                                config.initialTableau->hasDestabilizers()
                            ? 2U * N
                            : N;

  tableauEncoder = std::make_shared<TableauEncoder>(N, s, T, lb);
  tableauEncoder->createTableauVariables();
  tableauEncoder->assertTableau(*config.initialTableau, 0U);
  tableauEncoder->assertTableau(*config.targetTableau, T);

  if (config.useMultiGateEncoding) {
    gateEncoder = std::make_shared<MultiGateEncoder>(
        N, s, T, tableauEncoder->getVariables(), lb);
  } else {
    gateEncoder = std::make_shared<SingleGateEncoder>(
        N, s, T, tableauEncoder->getVariables(), lb);
  }
  gateEncoder->createSingleQubitGateVariables();
  gateEncoder->createTwoQubitGateVariables();
  gateEncoder->encodeGates();

  if (config.useSymmetryBreaking) {
    gateEncoder->encodeSymmetryBreakingConstraints();
  }

  objectiveEncoder =
      std::make_shared<ObjectiveEncoder>(N, T, gateEncoder->getVariables(), lb);

  if (config.gateLimit.has_value()) {
    objectiveEncoder->limitGateCount(*config.gateLimit, std::less_equal{});
  }

  if (config.twoQubitGateLimit.has_value()) {
    objectiveEncoder->limitGateCount(*config.twoQubitGateLimit,
                                     std::less_equal{}, false);
  }

  if (config.useMaxSAT) {
    objectiveEncoder->optimizeMetric(config.targetMetric);
  }

  const auto end = std::chrono::high_resolution_clock::now();
  const auto duration =
      std::chrono::duration_cast<std::chrono::milliseconds>(end - start)
          .count();
  INFO() << "Formulation created in " << duration << " ms.";
}

void SATEncoder::produceInstance() const {
  INFO() << "Generating the SAT instance.";
  const auto start = std::chrono::high_resolution_clock::now();
  lb->produceInstance();
  const auto end = std::chrono::high_resolution_clock::now();
  const auto runtime =
      std::chrono::duration_cast<std::chrono::milliseconds>(end - start)
          .count();
  INFO() << "Instance generated in " << runtime << " ms.";

  DEBUG() << "Instance statistics:";
  DEBUG() << "\tClauses: " << TermImpl::getNextId(lb.get());
  DEBUG() << "\tNone terms: " << TermImpl::getNextId();
}

Result SATEncoder::solve() const {
  INFO() << "Solving the SAT instance.";
  const auto start  = std::chrono::high_resolution_clock::now();
  const auto result = lb->solve();
  const auto end    = std::chrono::high_resolution_clock::now();
  const auto runtime =
      std::chrono::duration_cast<std::chrono::milliseconds>(end - start)
          .count();
  INFO() << "Instance solved in " << runtime << " ms.";
  return result;
}

void SATEncoder::extractResultsFromModel(Results& res) const {
  auto* const model = lb->getModel();
  tableauEncoder->extractTableauFromModel(res, T, *model);
  gateEncoder->extractCircuitFromModel(res, *model);
}

void SATEncoder::cleanup() const {
  if (lb) {
    lb->reset();
  }
}
Results SATEncoder::run() {
  const auto start = std::chrono::high_resolution_clock::now();

  createFormulation();
  produceInstance();
  const auto solverResult = solve();

  const auto end     = std::chrono::high_resolution_clock::now();
  const auto runtime = std::chrono::duration<double>(end - start);

  Results res{};
  res.setRuntime(runtime.count());
  res.setSolverResult(solverResult);

  if (solverResult == Result::SAT) {
    extractResultsFromModel(res);
  }

  cleanup();

  return res;
}

} // namespace cs::encoding<|MERGE_RESOLUTION|>--- conflicted
+++ resolved
@@ -38,25 +38,6 @@
   if (config.useMaxSAT) {
     lb = logicutil::getZ3LogicOptimizer(success, true, params);
   } else {
-<<<<<<< HEAD
-    //    params.addParam("abce", true);
-    //    params.addParam("bce", true);
-    //    params.addParam("cardinality.solver", false);
-
-    //    params.addParam("phase", "always_false);
-    //    params.addParam("restart", "luby");
-    //    params.addParam("bca", true);
-    //    params.addParam("restart.emafastglue", 0.05);
-    //    params.addParam("restart.emaslowglue", 1e-06);
-    //    params.addParam("restart.margin", 1.07);
-    //    params.addParam("rephase.base", 3000U);
-
-    //    params.addParam("cut",true);
-    //    params.addParam("search.sat.conflicts", 100U);
-    //    params.addParam("threads", static_cast<std::uint32_t>(config.nThreads
-    //    / 2));
-=======
->>>>>>> f8e47347
     lb = logicutil::getZ3LogicBlock(success, true, params);
   }
   if (!success) {
