/*
 * This file is part of the MQT QMAP library which is released under the MIT license.
 * See file README.md or go to https://www.cda.cit.tum.de/research/ibm_qx_mapping/ for more information.
 */

#include "exact/ExactMapper.hpp"

#include "Encodings/Encodings.hpp"
#include "LogicBlock/LogicBlock.hpp"
<<<<<<< HEAD
#ifdef Z3_FOUND
    #include "LogicBlock/Z3Logic.hpp"
#endif
=======
#include "LogicUtil/util_logicblock.hpp"
>>>>>>> 3a360230

void ExactMapper::map(const Configuration& settings) {
    results.config     = settings;
    const auto& config = results.config;

    std::chrono::high_resolution_clock::time_point start = std::chrono::high_resolution_clock::now();
    initResults();

    // 0) perform pre-mapping optimizations
    preMappingOptimizations(config);

    // 1) create layers according to different criteria
    createLayers();
    if (config.verbose) {
        printLayering(std::cout);
    }
    unsigned long k = 0;
    for (const auto& layer: layers) {
        bool onlySingleQubit = true;
        for (const auto& gate: layer) {
            if (!gate.singleQubit()) {
                onlySingleQubit = false;
                break;
            }
        }
        if (!onlySingleQubit) {
            reducedLayerIndices.emplace_back(k);
        }
        ++k;
    }

    // quickly terminate if the circuit only contains single-qubit gates
    if (reducedLayerIndices.empty()) {
        qcMapped = qc.clone();
        postMappingOptimizations(config);
        results.output.gates = 0U;
        countGates(qcMapped, results.output);
        finalizeMappedCircuit();

        results.output.layers = results.input.layers;
        results.time          = static_cast<std::chrono::duration<double>>(std::chrono::high_resolution_clock::now() - start).count();
        results.timeout       = false;
        return;
    }

    unsigned long long maxIndex = factorial(qc.getNqubits()) * reducedLayerIndices.size();
    if (maxIndex > std::numeric_limits<int>::max()) {
        std::cerr << "The exact approach can only be used for up to " << std::numeric_limits<int>::max() << " permutation variables, due to 'layers * nq!' overflowing Z3's expr_vector class (uses 'int' index) when trying to instantiate permutation variables y_k_pi. Try reducing the number of layers or the number of qubits." << std::endl;
        return;
    }

    maxIndex = qc.getNqubits() * qc.getNqubits() * reducedLayerIndices.size();
    if (maxIndex > std::numeric_limits<int>::max()) {
        std::cerr << "The exact approach can only be used for up to " << std::numeric_limits<int>::max() << " X variables, due to nq*nq*nlayers overflowing Z3's expr_vector class (uses 'int' index). Try reducing the number of layers or the number of qubits." << std::endl;
        return;
    }

    // 2) For all possibilities k (=m over n) to pick n qubits from m physical qubits
    std::vector<unsigned short> qubitRange{};
    if (!config.subgraph.empty()) {
        const auto subgraphQubits = config.subgraph.size();
        if (subgraphQubits < qc.getNqubits()) {
            std::cerr << "The subgraph must contain at least as many qubits as the circuit has physical qubits." << std::endl;
            return;
        }

        CouplingMap reducedCouplingMap{};
        architecture.getReducedCouplingMap(config.subgraph, reducedCouplingMap);

        // check if the subgraph is connected
        if (!Architecture::isConnected(config.subgraph, reducedCouplingMap)) {
            std::cerr << "The subgraph is not connected." << std::endl;
            return;
        }
        qubitRange = Architecture::getQubitList(reducedCouplingMap);
    } else {
        qubitRange.clear();
        auto qubitSet = architecture.getQubitSet();
        qubitRange.reserve(qubitSet.size());
        std::copy(qubitSet.begin(), qubitSet.end(), std::back_inserter(qubitRange));
    }
    std::vector<QubitChoice> allPossibleQubitChoices{};
    if (config.useSubsets) {
        allPossibleQubitChoices = architecture.getAllConnectedSubsets(qc.getNqubits());
    } else {
        QubitChoice allQubits(qubitRange.begin(), qubitRange.end());
        allPossibleQubitChoices.push_back(allQubits);
    }
    // 3) determine exact mapping for this qubit choice
    std::vector<Swaps> swaps(reducedLayerIndices.size(), Swaps{});
    mappingSwaps.reserve(reducedLayerIndices.size());
    int runs = 1;
    for (auto& choice: allPossibleQubitChoices) {
        std::size_t limit      = 0U;
        std::size_t maxLimit   = 0U;
        std::size_t upperLimit = config.swapLimit;
        if (config.useSubsets) {
            maxLimit = architecture.getCouplingLimit(choice) - 1U;
        } else {
            maxLimit = architecture.getCouplingLimit() - 1U;
        }
        if (config.swapReduction == SwapReduction::CouplingLimit) {
            limit = maxLimit;
        } else if (config.swapReduction == SwapReduction::Increasing) {
            limit = 0U;
        } else { //CustomLimit
            limit = upperLimit;
        }

        unsigned int timeout = 0U;
        do {
            if (config.swapReduction == SwapReduction::Increasing) {
                timeout += settings.timeout * (static_cast<double>(limit * 0.5) / (maxLimit < upperLimit ? upperLimit : maxLimit));
                if (timeout <= 10000U) {
                    timeout = 10000U;
                }
                if (settings.verbose) {
                    std::cout << "Timeout: " << timeout << "  Max-Timeout: " << settings.timeout << std::endl;
                }
            } else {
                timeout = settings.timeout;
            }

            // reset swaps
            for (auto& layer: swaps) {
                layer.clear();
            }

            MappingResults choiceResults{};
            choiceResults.copyInput(results);
            choiceResults.config.swapLimit        = limit;
            choiceResults.output.swaps            = 0U;
            choiceResults.output.directionReverse = 0U;
            choiceResults.output.gates            = std::numeric_limits<unsigned long>::max();

            // 4) reduce coupling map
            CouplingMap reducedCouplingMap = {};
            architecture.getReducedCouplingMap(choice, reducedCouplingMap);

            if (reducedCouplingMap.empty()) {
                break;
            }

            if (config.verbose) {
                std::cout << "-------- qubit choice: ";
                for (const auto Q: choice) {
                    std::cout << Q << " ";
                }
                std::cout << "---------- ";
                if (config.swapReduction != SwapReduction::None) {
                    std::cout << "SWAP limit: " << limit;
                }
                std::cout << std::endl;
            }

            // 6) call actual mapping routine
            coreMappingRoutine(choice, reducedCouplingMap, choiceResults, swaps, static_cast<long unsigned int>(limit), timeout);

            if (config.verbose) {
                if (!choiceResults.timeout) {
                    std::cout << "Costs: " << choiceResults.output.swaps << " SWAP(s)";
                    if (!architecture.bidirectional()) {
                        std::cout << ", " << choiceResults.output.directionReverse << " direction reverses";
                    }
                    std::cout << std::endl;
                } else {
                    std::cout << "Did not yield a result" << std::endl;
                }
            }

            // 7) Check if new optimum found
            if (!choiceResults.timeout && choiceResults.output.gates < results.output.gates) {
                results      = choiceResults;
                mappingSwaps = swaps;
            }
            if (limit == 0) {
                limit = 1;
            } else {
                limit += runs;
                runs++;
            }
        } while (config.swapReduction == SwapReduction::Increasing && (limit <= upperLimit || config.swapLimit == 0) && limit < architecture.getCouplingLimit());

        // stop if a perfect result has been found
        if (!results.timeout && results.output.swaps == 0U && results.output.directionReverse == 0U) {
            break;
        }
    }

    // return in case no result has been found
    if (results.timeout) {
        return;
    }

    // 8) Write best result and statistics
    auto layerIterator = reducedLayerIndices.begin();
    auto swapsIterator = mappingSwaps.begin();

    if (settings.verbose) {
        auto it = reducedLayerIndices.begin();
        for (const auto& layer: mappingSwaps) {
            std::cout << *it << ": ";
            for (const auto& swap: layer) {
                std::cout << "(" << swap.first << "<->" << swap.second << ") ";
            }
            ++it;
            std::cout << std::endl;
        }
    }

    for (const auto& q: qubitRange) {
        locations.at(q) = static_cast<short>(q);
    }

    for (unsigned long i = 0U; i < layers.size(); ++i) {
        if (i == 0U) {
            qcMapped.initialLayout.clear();
            qcMapped.outputPermutation.clear();

            // no swaps but initial permutation
            for (const auto& [physical, logical]: *swapsIterator) {
                locations.at(logical)                                        = static_cast<short>(physical);
                qubits.at(physical)                                          = static_cast<short>(logical);
                qcMapped.initialLayout[static_cast<dd::Qubit>(physical)]     = static_cast<dd::Qubit>(logical);
                qcMapped.outputPermutation[static_cast<dd::Qubit>(physical)] = static_cast<dd::Qubit>(logical);
            }

            // place remaining architecture qubits
            placeRemainingArchitectureQubits();

            if (settings.verbose) {
                for (auto q = 0U; q < architecture.getNqubits(); ++q) {
                    std::cout << qubits.at(q) << " ";
                }
                std::cout << std::endl;
            }
            ++swapsIterator;
        }

        // apply all gates of layer
        for (const auto& gate: layers.at(i)) {
            auto op = dynamic_cast<qc::StandardOperation*>(gate.op);
            if (!op) {
                throw QMAPException("Cast to StandardOperation not possible during mapping. Check that circuit contains only StandardOperations");
            }

            if (gate.singleQubit()) {
                if (settings.verbose) {
                    std::cout << i << ": Added single qubit gate with target: " << locations.at(gate.target) << std::endl;
                }

                qcMapped.emplace_back<qc::StandardOperation>(qcMapped.getNqubits(),
                                                             locations.at(gate.target),
                                                             op->getType(),
                                                             op->getParameter().at(0),
                                                             op->getParameter().at(1),
                                                             op->getParameter().at(2));
            } else {
                Edge cnot = {locations.at(gate.control), locations.at(gate.target)};

                if (architecture.getCouplingMap().find(cnot) == architecture.getCouplingMap().end()) {
                    Edge reverse = {cnot.second, cnot.first};
                    if (architecture.getCouplingMap().find(reverse) == architecture.getCouplingMap().end()) {
                        throw QMAPException("Invalid CNOT: " + std::to_string(reverse.first) + "-" + std::to_string(reverse.second));
                    }
                    if (settings.verbose) {
                        std::cout << i << ": Added (direction-reversed) cnot with control and target: " << cnot.first << " " << cnot.second << std::endl;
                    }
                    qcMapped.h(reverse.first);
                    qcMapped.h(reverse.second);
                    qcMapped.x(reverse.second, dd::Control{static_cast<dd::Qubit>(reverse.first)});
                    qcMapped.h(reverse.second);
                    qcMapped.h(reverse.first);
                } else {
                    if (settings.verbose) {
                        std::cout << i << ": Added cnot with control and target: " << cnot.first << " " << cnot.second << std::endl;
                    }
                    qcMapped.x(cnot.second, dd::Control{static_cast<dd::Qubit>(cnot.first)});
                }
            }
        }

        if (!mappingSwaps.empty() && swapsIterator != mappingSwaps.end() && layerIterator != reducedLayerIndices.end() && i == *layerIterator) {
            // apply swaps before layer
            for (auto it = (*swapsIterator).rbegin(); it != (*swapsIterator).rend(); ++it) {
                auto& swap = *it;
                qcMapped.swap(swap.first, swap.second);
                std::swap(qcMapped.outputPermutation.at(swap.first), qcMapped.outputPermutation.at(swap.second));
                std::swap(qubits.at(swap.first), qubits.at(swap.second));
                std::swap(locations.at(qubits.at(swap.first)), locations.at(qubits.at(swap.second)));

                if (settings.verbose) {
                    for (auto q = 0U; q < architecture.getNqubits(); ++q) {
                        std::cout << qubits.at(q) << " ";
                    }
                    std::cout << std::endl;
                }
            }

            ++swapsIterator;
            ++layerIterator;
        }
    }

    // 9) apply post mapping optimizations
    postMappingOptimizations(config);

    // 10) re-count gates
    results.output.singleQubitGates = 0U;
    results.output.cnots            = 0U;
    results.output.gates            = 0U;
    countGates(qcMapped, results.output);

    // 11) final post-processing
    finalizeMappedCircuit();

    auto                          end  = std::chrono::high_resolution_clock::now();
    std::chrono::duration<double> diff = end - start;
    results.time                       = diff.count();
}

void ExactMapper::coreMappingRoutine(const std::set<unsigned short>& qubitChoice, const CouplingMap& rcm, MappingResults& choiceResults, std::vector<std::vector<std::pair<unsigned short, unsigned short>>>& swaps, long unsigned int limit, unsigned int timeout) {
    const auto& config = results.config;
    using namespace logicbase;
    // LogicBlock
<<<<<<< HEAD
    std::unique_ptr<LogicBlockOptimizer> lb;
#ifdef Z3_FOUND
    using namespace z3logic;
    z3::context  c;
    z3::optimize opt(c);
    z3::params   p(c);
    LogicTerm::termType = TermType::BASE;
    p.set("timeout", timeout);
    p.set("pb.compile_equality", true);
    p.set("pp.wcnf", true);
    p.set("maxres.hill_climb", true);
    p.set("maxres.pivot_on_correction_set", false);
    opt.set(p);
    lb = std::make_unique<Z3LogicOptimizer>(c, opt, true);
#endif
=======
    bool              success = false;
    logicutil::Params params;
    params.addParam("timeout", timeout);
    params.addParam("pb.compile_equality", true);
    params.addParam("pp.wcnf", true);
    params.addParam("maxres.hill_climb", true);
    params.addParam("maxres.pivot_on_correction_set", false);
    std::unique_ptr<LogicBlockOptimizer> lb = logicutil::getZ3LogicOptimizer(success, true, params);
    if (!success) {
        throw QMAPException("Could not initialize Z3 logic block optimizer");
    }
>>>>>>> 3a360230

    std::vector<unsigned short>                        pi(qubitChoice.begin(), qubitChoice.end());
    unsigned long long                                 piCount{};
    unsigned long long                                 internalPiCount;
    std::unordered_set<unsigned long long>             skipped_pi{};
    std::unordered_map<unsigned short, unsigned short> physicalQubitIndex{};
    unsigned short                                     qIdx = 0;
    for (const auto& Q: qubitChoice) {
        physicalQubitIndex[Q] = qIdx;
        ++qIdx;
    }

    //////////////////////////////////////////
    /// 	Check necessary permutations	//
    //////////////////////////////////////////
    if (config.enableSwapLimits && !config.useBDD) {
        do {
            auto picost = architecture.minimumNumberOfSwaps(pi, static_cast<long>(limit));
            if (picost > limit) {
                skipped_pi.insert(piCount);
            }
            ++piCount;
        } while (std::next_permutation(pi.begin(), pi.end()));
    }
    //////////////////////////////////////////
    /// 	Boolean Variable Definitions	//
    //////////////////////////////////////////

    /*
	 locical/physical qubit variables x_k_i_j
	 k	before layer k
	 i	physical qubit i
	 j	logical qubit j
	 number of variables: (|L|) * m * n
	 */
    LogicMatrix3D     x{};
    std::stringstream x_name{};
    for (unsigned long k = 0; k < reducedLayerIndices.size(); ++k) {
        x.emplace_back();
        for (unsigned short Q: qubitChoice) {
            x.back().emplace_back();
            for (unsigned short q = 0; q < qc.getNqubits(); ++q) {
                x_name.str("");
                x_name << "x_" << k << '_' << Q << '_' << q;
<<<<<<< HEAD
                x.back().back().push_back(
=======
                x.back().back().emplace_back(
>>>>>>> 3a360230
                        lb->makeVariable(x_name.str(), CType::BOOL));
            }
        }
    }

    /*
 permutation variables y_k_pi
 k	before layer k
 pi	arbitrary permutation of the m qubits
 number of variables: (|L|-1) * m!
 */
    LogicMatrix       y{};
    std::stringstream y_name{};
    for (unsigned long k = 1; k < reducedLayerIndices.size(); ++k) {
        y.emplace_back();
        piCount = 0;
        do {
            if (skipped_pi.count(piCount) == 0 || !config.enableSwapLimits) {
                y_name.str("");
                y_name << "y_" << k << '_' << piCount;
<<<<<<< HEAD
                y.back().push_back(lb->makeVariable(y_name.str(), CType::BOOL));
=======
                y.back().emplace_back(lb->makeVariable(y_name.str(), CType::BOOL));
>>>>>>> 3a360230
            }
            ++piCount;
        } while (std::next_permutation(pi.begin(), pi.end()));
    }

    //////////////////////////////////////////
    /// 	Consistency Constraints			//
    //////////////////////////////////////////
    if (config.encoding == Encoding::Naive) {
        for (unsigned long k = 0; k < reducedLayerIndices.size(); ++k) {
            for (unsigned long i = 0; i < qubitChoice.size(); ++i) {
                auto rowConsistency = LogicTerm(0);
                for (unsigned short j = 0; j < qc.getNqubits(); ++j) {
                    rowConsistency = rowConsistency +
                                     LogicTerm::ite(x[k][i][j], LogicTerm(1), LogicTerm(0));
                }
                lb->assertFormula(rowConsistency <= LogicTerm(1));
            }

            for (unsigned short j = 0; j < qc.getNqubits(); ++j) {
                auto colConsistency = LogicTerm(0);
                for (unsigned long i = 0; i < qubitChoice.size(); ++i) {
                    colConsistency = colConsistency +
                                     LogicTerm::ite(x[k][i][j], LogicTerm(1), LogicTerm(0));
                }
                lb->assertFormula(colConsistency == LogicTerm(1));
            }
        }
    } else if (config.encoding == Encoding::Commander) {
        for (unsigned long k = 0; k < reducedLayerIndices.size(); ++k) {
            for (unsigned long i = 0; i < qubitChoice.size(); ++i) {
                std::vector<LogicTerm> varIDs;
                for (unsigned short j = 0; j < qc.getNqubits(); ++j) {
                    varIDs.push_back(x[k][i][j]);
                }
                if (config.commanderGrouping == CommanderGrouping::Fixed2) {
                    lb->assertFormula(AtMostOneCMDR(groupVars(varIDs, 2), LogicTerm::noneTerm(), lb.get()));
                } else if (config.commanderGrouping == CommanderGrouping::Fixed3) {
                    lb->assertFormula(AtMostOneCMDR(groupVars(varIDs, 3), LogicTerm::noneTerm(), lb.get()));
                } else if (config.commanderGrouping == CommanderGrouping::Logarithm) {
                    lb->assertFormula(AtMostOneCMDR(groupVars(varIDs, static_cast<std::size_t>(std::log(varIDs.size()))), LogicTerm::noneTerm(), lb.get()));
                } else if (config.commanderGrouping == CommanderGrouping::Halves) {
                    lb->assertFormula(AtMostOneCMDR(groupVars(varIDs, varIDs.size() / 2), LogicTerm::noneTerm(), lb.get()));
                }
            }

            for (unsigned short j = 0; j < qc.getNqubits(); ++j) {
                std::vector<LogicTerm> varIDs;
                for (unsigned long i = 0; i < qubitChoice.size(); ++i) {
                    varIDs.push_back(x[k][i][j]);
                }

                if (config.commanderGrouping == CommanderGrouping::Fixed2) {
                    lb->assertFormula(ExactlyOneCMDR(groupVars(varIDs, 2), LogicTerm::noneTerm(), lb.get()));
                } else if (config.commanderGrouping == CommanderGrouping::Fixed3) {
                    lb->assertFormula(ExactlyOneCMDR(groupVars(varIDs, 3), LogicTerm::noneTerm(), lb.get()));
                } else if (config.commanderGrouping == CommanderGrouping::Logarithm) {
                    lb->assertFormula(ExactlyOneCMDR(groupVars(varIDs, static_cast<std::size_t>(std::log(varIDs.size()))), LogicTerm::noneTerm(), lb.get()));
                } else if (config.commanderGrouping == CommanderGrouping::Halves) {
                    lb->assertFormula(ExactlyOneCMDR(groupVars(varIDs, varIDs.size() / 2), LogicTerm::noneTerm(), lb.get()));
                }
            }
        }
    } else if (config.encoding == Encoding::Bimander) {
        for (unsigned long k = 0; k < reducedLayerIndices.size(); ++k) {
            for (unsigned long i = 0; i < qubitChoice.size(); ++i) {
                std::vector<LogicTerm>     vars;
                std::vector<unsigned long> varIDs;
                for (unsigned short j = 0; j < qc.getNqubits(); ++j) {
                    vars.emplace_back(x[k][i][j]);
                    varIDs.emplace_back(j);
                }
                lb->assertFormula(AtMostOneBiMander(vars, lb.get()));
            }

            for (unsigned short j = 0; j < qc.getNqubits(); ++j) { //There is no exactly one Bimander
                std::vector<LogicTerm> varIDs;
                for (unsigned long i = 0; i < qubitChoice.size(); ++i) {
                    varIDs.push_back(x[k][i][j]);
                }

                if (config.commanderGrouping == CommanderGrouping::Fixed2) {
                    lb->assertFormula(ExactlyOneCMDR(groupVars(varIDs, 2), LogicTerm::noneTerm(), lb.get()));
                } else if (config.commanderGrouping == CommanderGrouping::Fixed3) {
                    lb->assertFormula(ExactlyOneCMDR(groupVars(varIDs, 3), LogicTerm::noneTerm(), lb.get()));
                } else if (config.commanderGrouping == CommanderGrouping::Logarithm) {
                    lb->assertFormula(ExactlyOneCMDR(groupVars(varIDs, static_cast<std::size_t>(std::log(varIDs.size()))), LogicTerm::noneTerm(), lb.get()));
                } else if (config.commanderGrouping == CommanderGrouping::Halves) {
                    lb->assertFormula(ExactlyOneCMDR(groupVars(varIDs, varIDs.size() / 2), LogicTerm::noneTerm(), lb.get()));
                }
            }
        }
    }

    //////////////////////////////////////////
    ///		Coupling Constraints			//
    //////////////////////////////////////////
    for (unsigned long k = 0; k < reducedLayerIndices.size(); ++k) {
        auto allCouplings = LogicTerm(true);
        for (const auto& gate: layers.at(reducedLayerIndices.at(k))) {
            if (gate.singleQubit())
                continue;

            auto coupling = LogicTerm(false);
            if (architecture.bidirectional()) {
                for (const auto& edge: rcm) {
                    auto indexFC = x[k][physicalQubitIndex[edge.first]][gate.control];
                    auto indexST = x[k][physicalQubitIndex[edge.second]][gate.target];
                    coupling     = coupling || (indexFC && indexST);
                }
            } else {
                for (const auto& edge: rcm) {
                    auto indexFC = x[k][physicalQubitIndex[edge.first]][gate.control];
                    auto indexST = x[k][physicalQubitIndex[edge.second]][gate.target];
                    auto indexFT = x[k][physicalQubitIndex[edge.first]][gate.target];
                    auto indexSC = x[k][physicalQubitIndex[edge.second]][gate.control];

                    coupling = coupling || ((indexFC && indexST) || (indexFT && indexSC));
                }
            }
            allCouplings = allCouplings && coupling;
        }
        lb->assertFormula(allCouplings);
    }

    //////////////////////////////////////////
    /// 	Permutation Constraints			//
    //////////////////////////////////////////
    for (unsigned long k = 1; k < reducedLayerIndices.size(); ++k) {
        piCount         = 0;
        internalPiCount = 0;
        auto& i         = x[k - 1];
        auto& j         = x[k];
        do {
            if (skipped_pi.count(piCount) == 0 || !config.enableSwapLimits) {
<<<<<<< HEAD
                LogicTerm equal = LogicTerm(true);
=======
                auto equal = LogicTerm(true);
>>>>>>> 3a360230
                for (unsigned short Q: qubitChoice) {
                    for (unsigned short q = 0; q < qc.getNqubits(); ++q) {
                        auto before = i[physicalQubitIndex[Q]][q];
                        auto after  = j[physicalQubitIndex[pi[physicalQubitIndex[Q]]]][q];
                        equal       = equal && (before == after);
                    }
                }
                lb->assertFormula(LogicTerm::implies(y[k - 1][internalPiCount], equal));
                ++internalPiCount;
            }
            ++piCount;
        } while (std::next_permutation(pi.begin(), pi.end()));
    }

    // Allow only 1 y_k_pi to be true
    if (config.encoding == Encoding::Naive) {
        for (unsigned long k = 1; k < reducedLayerIndices.size(); ++k) {
            auto onlyOne    = LogicTerm(0);
            piCount         = 0;
            internalPiCount = 0;
            do {
                if (skipped_pi.count(piCount) == 0 || !config.enableSwapLimits) {
                    onlyOne = onlyOne + LogicTerm::ite(y[k - 1][internalPiCount], LogicTerm(1), LogicTerm(0));
                    ++internalPiCount;
                }
                ++piCount;
            } while (std::next_permutation(pi.begin(), pi.end()));
<<<<<<< HEAD
            auto t = onlyOne == LogicTerm(1);
            lb->assertFormula(t);
=======
            lb->assertFormula(onlyOne == LogicTerm(1));
>>>>>>> 3a360230
        }
    } else {
        for (unsigned long k = 1; k < reducedLayerIndices.size(); ++k) {
            std::vector<LogicTerm> varIDs;
            piCount         = 0;
            internalPiCount = 0;
            do {
                if (skipped_pi.count(piCount) == 0 || !config.enableSwapLimits) {
                    varIDs.push_back(y[k - 1][internalPiCount]);
                    ++internalPiCount;
                }
                ++piCount;
            } while (std::next_permutation(pi.begin(), pi.end()));
            if (config.commanderGrouping == CommanderGrouping::Fixed2) {
                lb->assertFormula(ExactlyOneCMDR(groupVars(varIDs, 2), LogicTerm::noneTerm(), lb.get()));
            } else if (config.commanderGrouping == CommanderGrouping::Fixed3) {
                lb->assertFormula(ExactlyOneCMDR(groupVars(varIDs, 3), LogicTerm::noneTerm(), lb.get()));
            } else if (config.commanderGrouping == CommanderGrouping::Logarithm) {
                lb->assertFormula(ExactlyOneCMDR(groupVars(varIDs, static_cast<std::size_t>(std::log(varIDs.size()))), LogicTerm::noneTerm(), lb.get()));
            } else if (config.commanderGrouping == CommanderGrouping::Halves) {
                lb->assertFormula(ExactlyOneCMDR(groupVars(varIDs, varIDs.size() / 2), LogicTerm::noneTerm(), lb.get()));
            }
        }
    }
    //////////////////////////////////////////
    /// 	Objective Function				//
    //////////////////////////////////////////
    // cost for permutations
    piCount         = 0;
    internalPiCount = 0;
    std::vector<std::set<WeightedVar>> weightedVars(reducedLayerIndices.size());
    auto                               cost = LogicTerm(0);
    do {
        if (skipped_pi.count(piCount) == 0 || !config.enableSwapLimits) {
            auto picost = architecture.minimumNumberOfSwaps(pi);
            if (architecture.bidirectional()) {
                picost *= GATES_OF_BIDIRECTIONAL_SWAP;
            } else {
                picost *= GATES_OF_UNIDIRECTIONAL_SWAP;
            }
            for (unsigned long k = 1; k < reducedLayerIndices.size(); ++k) {
                cost = cost + LogicTerm::ite(y[k - 1][internalPiCount], LogicTerm(static_cast<int>(picost)), LogicTerm(0));
                if (config.useBDD)
                    weightedVars[k].emplace(WeightedVar(y[k - 1][internalPiCount], static_cast<int>(picost)));
            }
            ++internalPiCount;
        }
        ++piCount;
    } while (std::next_permutation(pi.begin(), pi.end()));
    lb->minimize(cost);
    if (config.enableSwapLimits && config.useBDD) {
        for (unsigned long k = 1; k < reducedLayerIndices.size(); ++k) {
            lb->assertFormula(BuildBDD(weightedVars[k], y[k - 1], static_cast<int>(limit), lb.get()));
        }
    }

    // cost for reversed directions
    if (!architecture.bidirectional()) {
        cost = LogicTerm(0);
        for (unsigned long k = 0; k < reducedLayerIndices.size(); ++k) {
            for (const auto& gate: layers.at(reducedLayerIndices.at(k))) {
                if (gate.singleQubit())
                    continue;

                auto reverse = LogicTerm(true);
                for (const auto& edge: rcm) {
                    auto indexFT = x[k][physicalQubitIndex[edge.first]][gate.target];
                    auto indexSC = x[k][physicalQubitIndex[edge.second]][gate.control];
                    reverse      = reverse && (!indexFT || !indexSC);
                }
<<<<<<< HEAD
                lb->weightedTerm(reverse, GATES_OF_DIRECTION_REVERSE);
=======
                cost = cost + LogicTerm::ite(reverse, LogicTerm(GATES_OF_DIRECTION_REVERSE), LogicTerm(0));
>>>>>>> 3a360230
            }
        }
        lb->minimize(cost);
    }

    if (config.includeWCNF) {
        choiceResults.wcnf = lb->dumpInternalSolver();
    }

    //////////////////////////////////////////
    /// 	Solving							//
    //////////////////////////////////////////
    lb->produceInstance();
    const auto res = lb->solve();
    if (Result::SAT == res) {
        const auto m          = lb->getModel();
        choiceResults.timeout = results.timeout = false;

        // quickly determine cost
        choiceResults.output.singleQubitGates = choiceResults.input.singleQubitGates;
        choiceResults.output.cnots            = choiceResults.input.cnots;
        choiceResults.output.gates            = choiceResults.output.singleQubitGates + choiceResults.output.cnots;
        assert(choiceResults.output.swaps == 0U);
        assert(choiceResults.output.directionReverse == 0U);
        // swaps
        for (unsigned long k = 1; k < reducedLayerIndices.size(); ++k) {
            auto& i = x[k - 1];
            auto& j = x[k];

            for (unsigned short Q: qubitChoice) {
                for (unsigned short q = 0; q < qc.getNqubits(); ++q) {
                    if (m->getBoolValue(i[physicalQubitIndex[Q]][q], lb.get())) {
                        // logical qubit q was mapped to physical qubit Q
                        for (unsigned short P: qubitChoice) {
                            // and has been assigned to physical qubit P going forward
                            if (m->getBoolValue(j[physicalQubitIndex[P]][q], lb.get())) {
                                pi[physicalQubitIndex[Q]] = P;
                            }
                        }
                    }
                }
            }

            architecture.minimumNumberOfSwaps(pi, swaps.at(k));
            choiceResults.output.swaps += swaps.at(k).size();
            if (architecture.bidirectional()) {
                choiceResults.output.gates += GATES_OF_BIDIRECTIONAL_SWAP * swaps.at(k).size();
            } else {
                choiceResults.output.gates += GATES_OF_UNIDIRECTIONAL_SWAP * swaps.at(k).size();
            }
        }

        // direction reverse
        if (!architecture.bidirectional()) {
            for (unsigned long k = 0; k < reducedLayerIndices.size(); ++k) {
                for (const auto& gate: layers.at(reducedLayerIndices.at(k))) {
                    if (gate.singleQubit())
                        continue;
                    for (const auto& edge: rcm) {
                        auto indexFT = x[k][physicalQubitIndex[edge.first]][gate.target];
                        auto indexSC = x[k][physicalQubitIndex[edge.second]][gate.control];
                        if (m->getBoolValue(indexFT, lb.get()) && m->getBoolValue(indexSC, lb.get())) {
                            choiceResults.output.directionReverse++;
                            choiceResults.output.gates += GATES_OF_DIRECTION_REVERSE;
                        }
                    }
                }
            }
        }

        // save initial layout for later
        for (const auto& Q: qubitChoice) {
            for (unsigned short q = 0; q < qc.getNqubits(); ++q) {
                bool set = m->getBoolValue(x[0][physicalQubitIndex[Q]][q], lb.get());
                if (set) {
                    swaps.at(0).emplace_back(std::pair<unsigned short, unsigned short>{Q, q});
                }
            }
        }

    } else {
        results.timeout = true;
    }
    lb->reset();
}<|MERGE_RESOLUTION|>--- conflicted
+++ resolved
@@ -7,13 +7,7 @@
 
 #include "Encodings/Encodings.hpp"
 #include "LogicBlock/LogicBlock.hpp"
-<<<<<<< HEAD
-#ifdef Z3_FOUND
-    #include "LogicBlock/Z3Logic.hpp"
-#endif
-=======
 #include "LogicUtil/util_logicblock.hpp"
->>>>>>> 3a360230
 
 void ExactMapper::map(const Configuration& settings) {
     results.config     = settings;
@@ -339,23 +333,6 @@
     const auto& config = results.config;
     using namespace logicbase;
     // LogicBlock
-<<<<<<< HEAD
-    std::unique_ptr<LogicBlockOptimizer> lb;
-#ifdef Z3_FOUND
-    using namespace z3logic;
-    z3::context  c;
-    z3::optimize opt(c);
-    z3::params   p(c);
-    LogicTerm::termType = TermType::BASE;
-    p.set("timeout", timeout);
-    p.set("pb.compile_equality", true);
-    p.set("pp.wcnf", true);
-    p.set("maxres.hill_climb", true);
-    p.set("maxres.pivot_on_correction_set", false);
-    opt.set(p);
-    lb = std::make_unique<Z3LogicOptimizer>(c, opt, true);
-#endif
-=======
     bool              success = false;
     logicutil::Params params;
     params.addParam("timeout", timeout);
@@ -367,11 +344,10 @@
     if (!success) {
         throw QMAPException("Could not initialize Z3 logic block optimizer");
     }
->>>>>>> 3a360230
 
     std::vector<unsigned short>                        pi(qubitChoice.begin(), qubitChoice.end());
     unsigned long long                                 piCount{};
-    unsigned long long                                 internalPiCount;
+    unsigned long long                                 internalPiCount{};
     std::unordered_set<unsigned long long>             skipped_pi{};
     std::unordered_map<unsigned short, unsigned short> physicalQubitIndex{};
     unsigned short                                     qIdx = 0;
@@ -412,11 +388,7 @@
             for (unsigned short q = 0; q < qc.getNqubits(); ++q) {
                 x_name.str("");
                 x_name << "x_" << k << '_' << Q << '_' << q;
-<<<<<<< HEAD
-                x.back().back().push_back(
-=======
                 x.back().back().emplace_back(
->>>>>>> 3a360230
                         lb->makeVariable(x_name.str(), CType::BOOL));
             }
         }
@@ -437,11 +409,7 @@
             if (skipped_pi.count(piCount) == 0 || !config.enableSwapLimits) {
                 y_name.str("");
                 y_name << "y_" << k << '_' << piCount;
-<<<<<<< HEAD
-                y.back().push_back(lb->makeVariable(y_name.str(), CType::BOOL));
-=======
                 y.back().emplace_back(lb->makeVariable(y_name.str(), CType::BOOL));
->>>>>>> 3a360230
             }
             ++piCount;
         } while (std::next_permutation(pi.begin(), pi.end()));
@@ -577,11 +545,7 @@
         auto& j         = x[k];
         do {
             if (skipped_pi.count(piCount) == 0 || !config.enableSwapLimits) {
-<<<<<<< HEAD
-                LogicTerm equal = LogicTerm(true);
-=======
                 auto equal = LogicTerm(true);
->>>>>>> 3a360230
                 for (unsigned short Q: qubitChoice) {
                     for (unsigned short q = 0; q < qc.getNqubits(); ++q) {
                         auto before = i[physicalQubitIndex[Q]][q];
@@ -609,12 +573,7 @@
                 }
                 ++piCount;
             } while (std::next_permutation(pi.begin(), pi.end()));
-<<<<<<< HEAD
-            auto t = onlyOne == LogicTerm(1);
-            lb->assertFormula(t);
-=======
             lb->assertFormula(onlyOne == LogicTerm(1));
->>>>>>> 3a360230
         }
     } else {
         for (unsigned long k = 1; k < reducedLayerIndices.size(); ++k) {
@@ -685,11 +644,7 @@
                     auto indexSC = x[k][physicalQubitIndex[edge.second]][gate.control];
                     reverse      = reverse && (!indexFT || !indexSC);
                 }
-<<<<<<< HEAD
-                lb->weightedTerm(reverse, GATES_OF_DIRECTION_REVERSE);
-=======
                 cost = cost + LogicTerm::ite(reverse, LogicTerm(GATES_OF_DIRECTION_REVERSE), LogicTerm(0));
->>>>>>> 3a360230
             }
         }
         lb->minimize(cost);
