--- conflicted
+++ resolved
@@ -18,30 +18,12 @@
 list(APPEND CMAKE_MODULE_PATH "${CMAKE_CURRENT_SOURCE_DIR}/cmake")
 
 # set the logging level
-<<<<<<< HEAD
-if(CMAKE_BUILD_TYPE STREQUAL "Release")
-  set(MQT_QMAP_LOG_LEVEL
-      INFO
-      CACHE
-        STRING
-        "Set the active log level for spdlog (possible values: TRACE, DEBUG, INFO, WARN, ERROR, CRITICAL, OFF)"
-  )
-else()
-  set(MQT_QMAP_LOG_LEVEL
-      DEBUG
-      CACHE
-        STRING
-        "Set the active log level for spdlog (possible values: TRACE, DEBUG, INFO, WARN, ERROR, CRITICAL, OFF)"
-  )
-endif()
-=======
 set(MQT_QMAP_LOG_LEVEL
     DEBUG
     CACHE
       STRING
       "Set the active log level for spdlog (possible values: TRACE, DEBUG, INFO, WARN, ERROR, CRITICAL, OFF)"
 )
->>>>>>> 8c82963c
 set_property(
   CACHE MQT_QMAP_LOG_LEVEL
   PROPERTY STRINGS
