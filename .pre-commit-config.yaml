--- conflicted
+++ resolved
@@ -117,11 +117,7 @@
     rev: "v2.2.2"
     hooks:
       - id: codespell
-<<<<<<< HEAD
-        args: ["-L", "wille,linz,tabl"]
-=======
         args: ["-L", "wille,linz", "--skip", "*.ipynb"]
->>>>>>> c2b9f8fe
 
   # Clang-format the C++ part of the code base automatically
   - repo: https://github.com/pre-commit/mirrors-clang-format
@@ -148,10 +144,6 @@
 
   # Clean jupyter notebooks
   - repo: https://github.com/srstevenson/nb-clean
-<<<<<<< HEAD
-    rev: "2.3.0"
-=======
     rev: "2.4.0"
->>>>>>> c2b9f8fe
     hooks:
       - id: nb-clean