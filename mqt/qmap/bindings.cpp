--- conflicted
+++ resolved
@@ -195,7 +195,6 @@
             // allow construction from string
             .def(py::init([](const std::string& str) -> SwapReduction { return swapReductionFromString(str); }));
 
-<<<<<<< HEAD
     py::enum_<OptimizationTarget>(m, "OptimizationTarget")
             .value("gates", OptimizationTarget::GATES)
             .value("depth", OptimizationTarget::DEPTH)
@@ -213,9 +212,6 @@
             .export_values()
             .def(py::init([](const std::string& str) -> OptimizingStrategy { return optStrategyFromString(str); }));
 
-=======
-    // All configuration options for QMAP
->>>>>>> e8d1872f
     py::class_<Configuration>(m, "Configuration", "Configuration options for the MQT QMAP quantum circuit mapping tool")
             .def(py::init<>())
             .def_readwrite("method", &Configuration::method)
@@ -323,7 +319,6 @@
             .def("load_properties", py::overload_cast<const Architecture::Properties&>(&Architecture::loadProperties), "properties"_a)
             .def("load_properties", py::overload_cast<const std::string&>(&Architecture::loadProperties), "properties"_a);
 
-<<<<<<< HEAD
 
     py::class_<CliffordOptResults>(m, "CliffordOptResults", "Results of the MQT QMAP clifford synthesizing tool")
             .def(py::init<>())
@@ -334,9 +329,6 @@
             .def("__repr__", &CliffordOptResults::getStrRepr);
 
 
-=======
-    // Main mapping function
->>>>>>> e8d1872f
     m.def("map", &map, "map a quantum circuit");
 #ifdef VERSION_INFO
     m.attr("__version__") = MACRO_STRINGIFY(VERSION_INFO);
