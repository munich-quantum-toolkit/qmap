--- conflicted
+++ resolved
@@ -39,23 +39,15 @@
         try:
             return Tableau(str(_reverse_paulis(tableau.to_labels(mode=mode))))
         except AttributeError:
-<<<<<<< HEAD
             if include_destabilizers:
                 return Tableau(
                     str(_reverse_paulis(tableau.stabilizer.to_labels())),
                     str(_reverse_paulis(tableau.destabilizer.to_labels())),
                 )
-            else:
-                return Tableau(str(_reverse_paulis(tableau.stabilizer.to_labels())))
+            return Tableau(str(_reverse_paulis(tableau.stabilizer.to_labels())))
     elif isinstance(tableau, PauliList):
         return Tableau(str(_reverse_paulis(tableau.to_labels())))
     elif isinstance(tableau, str):
-=======
-            return Tableau(str(tableau.stabilizer.to_labels()))
-    if isinstance(tableau, PauliList):
-        return Tableau(str(tableau.to_labels()))
-    if isinstance(tableau, str):
->>>>>>> f34a5dcf
         return Tableau(tableau)
     return tableau
 
@@ -92,12 +84,8 @@
 def synthesize_clifford(
     target_tableau: str | Clifford | PauliList | Tableau,
     initial_tableau: str | Clifford | PauliList | Tableau = None,
-<<<<<<< HEAD
-    include_destabilizers=False,
-    **kwargs: Any,
-=======
-    **kwargs: Any,  # noqa: ANN401
->>>>>>> f34a5dcf
+    include_destabilizers: bool = False,
+    **kwargs: Any | None,
 ) -> tuple[QuantumCircuit, SynthesisResults]:
     """Synthesize a Clifford circuit from a given tableau starting from an (optional) initial tableau.
 
@@ -113,6 +101,8 @@
             If a :class:`Clifford` or a :class:`PauliList` is given, it is converted to a :class:`Tableau`.
             If a :class:`Tableau` is given, it is used directly.
             If no initial tableau is given, the synthesis starts from the identity tableau.
+        include_destabilizers:
+            Flag to set whether destabilizers should be considered in the synthesis
         **kwargs:
             Additional keyword arguments to configure the synthesis.
             See :class:`SynthesisConfiguration` for a list of available options.
@@ -139,12 +129,8 @@
 def optimize_clifford(
     circuit: str | QuantumCircuit | QuantumComputation,
     initial_tableau: str | Clifford | PauliList | Tableau = None,
-<<<<<<< HEAD
     include_destabilizers: bool = False,
-    **kwargs: Any,
-=======
-    **kwargs: Any,  # noqa: ANN401
->>>>>>> f34a5dcf
+    **kwargs: Any | None,
 ) -> tuple[QuantumCircuit, SynthesisResults]:
     """Optimize a Clifford circuit starting from an (optional) initial tableau.
 
@@ -160,6 +146,8 @@
             If a :class:`Clifford` is given or a :class:`PauliList` is given, it is converted to a Tableau.
             If a :class:`Tableau` is given, it is used directly.
             If no initial tableau is given, the synthesis starts from the identity tableau.
+        include_destabilizers:
+            Flag to set whether destabilizers should be considered in the synthesis
         **kwargs:
             Additional keyword arguments to configure the synthesis.
             See :class:`SynthesisConfiguration` for a list of available options.
