--- conflicted
+++ resolved
@@ -27,15 +27,9 @@
 endif()
 
 # cmake-format: off
-<<<<<<< HEAD
-set(MQT_CORE_VERSION 2.6.0
-    CACHE STRING "MQT Core version")
-set(MQT_CORE_REV "2a7a92951fb67d0c4e795afbd17449063aa42d20"
-=======
 set(MQT_CORE_VERSION 2.6.1
     CACHE STRING "MQT Core version")
 set(MQT_CORE_REV "41eea72cdbefbd86ba06f76dc41a911950dd3081"
->>>>>>> fad66324
     CACHE STRING "MQT Core identifier (tag, branch or commit hash)")
 set(MQT_CORE_REPO_OWNER "cda-tum"
     CACHE STRING "MQT Core repository owner (change when using a fork)")
