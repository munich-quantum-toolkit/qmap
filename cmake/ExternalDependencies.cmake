--- conflicted
+++ resolved
@@ -89,11 +89,8 @@
     1.15.3
     CACHE STRING "spdlog version")
 set(SPDLOG_URL https://github.com/gabime/spdlog/archive/refs/tags/v${SPDLOG_VERSION}.tar.gz)
-<<<<<<< HEAD
-=======
 # Add position independent code for spdlog, this is required for python bindings on linux
 set(SPDLOG_BUILD_PIC ON)
->>>>>>> 8c82963c
 FetchContent_Declare(spdlog URL ${SPDLOG_URL} FIND_PACKAGE_ARGS ${SPDLOG_VERSION})
 list(APPEND FETCH_PACKAGES spdlog)
 
