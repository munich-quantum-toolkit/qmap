name: C++

on:
  pull_request:
  push:
    branches:
      - main
  workflow_dispatch:

concurrency:
  group: ${{ github.workflow }}-${{ github.ref }}
  cancel-in-progress: true

defaults:
  run:
    shell: bash

env:
  CMAKE_BUILD_PARALLEL_LEVEL: 3
  Z3_VERSION: 4.11.2

jobs:
  cpp-tests:
    name: Tests ${{ matrix.config.os }}
    runs-on: ${{ matrix.config.os }}
    strategy:
      fail-fast: false
      matrix:
        config:
          - {
              os: ubuntu-20.04,
              platform_version: 20.04,
              toolset: gcc,
              test-dir: build/test,
              toolchain: "",
            }
          - {
              os: macos-11,
              platform_version: 11,
              toolset: clang,
              test-dir: build/test,
              toolchain: "",
            }
          - {
              os: windows-2022,
              platform_version: 2022,
              toolset: msvc,
              test-dir: build\test\Release,
              toolchain: "-T ClangCl",
            }
    steps:
      - uses: actions/checkout@v3
        with:
          submodules: recursive
      - name: Install boost
        uses: MarkusJx/install-boost@v2.3.1
        id: install-boost
        with:
          boost_version: 1.79.0
          platform_version: ${{ matrix.config.platform_version }}
          toolset: ${{ matrix.config.toolset }}
      - name: Install Z3
        uses: cda-tum/setup-z3@v1
        with:
          version: ${{ env.Z3_VERSION }}
        env:
          GITHUB_TOKEN: ${{ secrets.GITHUB_TOKEN }}
      - name: Configure CMake
        run: cmake -S . -B build -DCMAKE_BUILD_TYPE=Release -DBUILD_QMAP_TESTS=ON ${{ matrix.config.toolchain }}
        env:
          BOOST_ROOT: ${{ steps.install-boost.outputs.BOOST_ROOT }}
      - name: Build
<<<<<<< HEAD
        run: |
          cmake --build "${{github.workspace}}/build" --config $BUILD_TYPE --target qmap_heuristic
          cmake --build "${{github.workspace}}/build" --config $BUILD_TYPE --target qmap_exact
          cmake --build "${{github.workspace}}/build" --config $BUILD_TYPE --target qmap_cliffordsynthesis
          cmake --build "${{github.workspace}}/build" --config $BUILD_TYPE --target qmap_heuristic_test
          cmake --build "${{github.workspace}}/build" --config $BUILD_TYPE --target qmap_exact_test
          cmake --build "${{github.workspace}}/build" --config $BUILD_TYPE --target qmap_cliffordsynthesis_test

=======
        run: cmake --build build --config Release
>>>>>>> 2498c723
      - name: Test
        working-directory: ${{ matrix.config.test-dir }}
        run: ctest -C Release --output-on-failure
      - if: runner.os == 'Linux'
        name: Coverage
        run: |
<<<<<<< HEAD
          export LD_LIBRARY_PATH=$LD_LIBRARY_PATH:$pythonLocation/lib/python3.10/site-packages/z3/lib
          export Z3_ROOT=$pythonLocation/lib/python3.10/site-packages/z3
          export Z3_DIR=$pythonLocation/lib/python3.10/site-packages/z3
          cmake -S "${{github.workspace}}" -B "${{github.workspace}}/buildCov" -DCMAKE_BUILD_TYPE=Debug -DBUILD_QMAP_TESTS=ON -DCOVERAGE=ON -DBINDINGS=ON
          cmake --build "${{github.workspace}}/buildCov" --config Debug --target qmap_exact_test
          cmake --build "${{github.workspace}}/buildCov" --config Debug --target qmap_heuristic_test
          cmake --build "${{github.workspace}}/buildCov" --config Debug --target qmap_cliffordsynthesis_test
=======
          cmake -S . -B buildCov -DCMAKE_BUILD_TYPE=Debug -DBUILD_QMAP_TESTS=ON -DCOVERAGE=ON
          cmake --build buildCov --config Debug
>>>>>>> 2498c723
          cd buildCov/test
          ctest -C Debug --output-on-failure
      - if: runner.os == 'Linux'
        name: Upload coverage to Codecov
        uses: codecov/codecov-action@v3.1.0
        with:
          gcov: true
<<<<<<< HEAD
          gcov_ignore: "extern/**/*"

  macOS-ci:
    runs-on: macos-latest

    steps:
      - uses: actions/checkout@v3
        with:
          submodules: recursive

      - name: Installing boost and Z3
        run: brew install boost z3

      - name: Configure CMake
        run: cmake -S "${{github.workspace}}" -B "${{github.workspace}}/build" -DCMAKE_BUILD_TYPE=$BUILD_TYPE -DBUILD_QMAP_TESTS=ON

      - name: Build
        run: |
          cmake --build "${{github.workspace}}/build" --config $BUILD_TYPE --target qmap_heuristic
          cmake --build "${{github.workspace}}/build" --config $BUILD_TYPE --target qmap_exact
          cmake --build "${{github.workspace}}/build" --config $BUILD_TYPE --target qmap_cliffordsynthesis
          cmake --build "${{github.workspace}}/build" --config $BUILD_TYPE --target qmap_heuristic_test
          cmake --build "${{github.workspace}}/build" --config $BUILD_TYPE --target qmap_exact_test
          cmake --build "${{github.workspace}}/build" --config $BUILD_TYPE --target qmap_cliffordsynthesis_test

      - name: Test
        working-directory: ${{github.workspace}}/build/test
        run: ctest -C $BUILD_TYPE --output-on-failure

  windows-ci:
    runs-on: windows-latest
    steps:
      - uses: actions/checkout@v3
        with:
          submodules: recursive

      - uses: ilammy/msvc-dev-cmd@v1

      - name: Cache Z3
        id: cache-z3
        uses: actions/cache@v3
        with:
          path: z3
          key: ci-${{ runner.OS }}-${{ env.Z3_GIT_TAG }}-${{ hashFiles('**/ci.yml') }}

      - name: Building Z3
        if: steps.cache-z3.outputs.cache-hit != 'true'
        run: |
          git clone --branch $Z3_GIT_TAG --depth 1 https://github.com/Z3Prover/z3.git
          cmake -S z3 -B z3/build -DCMAKE_BUILD_TYPE=$BUILD_TYPE -G "Visual Studio 17 2022" -A x64 -DZ3_BUILD_LIBZ3_SHARED=FALSE -DZ3_BUILD_EXECUTABLE=False -DZ3_BUILD_TEST_EXECUTABLES=False
          cmake --build z3/build --config $BUILD_TYPE

      - name: Configure CMake
        run: cmake -S "${{github.workspace}}" -B "${{github.workspace}}/build" -DCMAKE_BUILD_TYPE=$BUILD_TYPE -T "ClangCl" -DZ3_ROOT=z3/build -DBUILD_QMAP_TESTS=ON

      - name: Build
        run: cmake --build "${{github.workspace}}/build" --config $BUILD_TYPE

      - name: Test
        working-directory: ${{github.workspace}}/build/test
        run: |
          cd $BUILD_TYPE
          ./qmap_exact_test
          ./qmap_heuristic_test
          ./qmap_cliffordsynthesis_test
=======
          gcov_ignore: "extern/**/*"
>>>>>>> 2498c723
<|MERGE_RESOLUTION|>--- conflicted
+++ resolved
@@ -70,36 +70,15 @@
         env:
           BOOST_ROOT: ${{ steps.install-boost.outputs.BOOST_ROOT }}
       - name: Build
-<<<<<<< HEAD
-        run: |
-          cmake --build "${{github.workspace}}/build" --config $BUILD_TYPE --target qmap_heuristic
-          cmake --build "${{github.workspace}}/build" --config $BUILD_TYPE --target qmap_exact
-          cmake --build "${{github.workspace}}/build" --config $BUILD_TYPE --target qmap_cliffordsynthesis
-          cmake --build "${{github.workspace}}/build" --config $BUILD_TYPE --target qmap_heuristic_test
-          cmake --build "${{github.workspace}}/build" --config $BUILD_TYPE --target qmap_exact_test
-          cmake --build "${{github.workspace}}/build" --config $BUILD_TYPE --target qmap_cliffordsynthesis_test
-
-=======
         run: cmake --build build --config Release
->>>>>>> 2498c723
       - name: Test
         working-directory: ${{ matrix.config.test-dir }}
         run: ctest -C Release --output-on-failure
       - if: runner.os == 'Linux'
         name: Coverage
         run: |
-<<<<<<< HEAD
-          export LD_LIBRARY_PATH=$LD_LIBRARY_PATH:$pythonLocation/lib/python3.10/site-packages/z3/lib
-          export Z3_ROOT=$pythonLocation/lib/python3.10/site-packages/z3
-          export Z3_DIR=$pythonLocation/lib/python3.10/site-packages/z3
-          cmake -S "${{github.workspace}}" -B "${{github.workspace}}/buildCov" -DCMAKE_BUILD_TYPE=Debug -DBUILD_QMAP_TESTS=ON -DCOVERAGE=ON -DBINDINGS=ON
-          cmake --build "${{github.workspace}}/buildCov" --config Debug --target qmap_exact_test
-          cmake --build "${{github.workspace}}/buildCov" --config Debug --target qmap_heuristic_test
-          cmake --build "${{github.workspace}}/buildCov" --config Debug --target qmap_cliffordsynthesis_test
-=======
           cmake -S . -B buildCov -DCMAKE_BUILD_TYPE=Debug -DBUILD_QMAP_TESTS=ON -DCOVERAGE=ON
           cmake --build buildCov --config Debug
->>>>>>> 2498c723
           cd buildCov/test
           ctest -C Debug --output-on-failure
       - if: runner.os == 'Linux'
@@ -107,72 +86,4 @@
         uses: codecov/codecov-action@v3.1.0
         with:
           gcov: true
-<<<<<<< HEAD
-          gcov_ignore: "extern/**/*"
-
-  macOS-ci:
-    runs-on: macos-latest
-
-    steps:
-      - uses: actions/checkout@v3
-        with:
-          submodules: recursive
-
-      - name: Installing boost and Z3
-        run: brew install boost z3
-
-      - name: Configure CMake
-        run: cmake -S "${{github.workspace}}" -B "${{github.workspace}}/build" -DCMAKE_BUILD_TYPE=$BUILD_TYPE -DBUILD_QMAP_TESTS=ON
-
-      - name: Build
-        run: |
-          cmake --build "${{github.workspace}}/build" --config $BUILD_TYPE --target qmap_heuristic
-          cmake --build "${{github.workspace}}/build" --config $BUILD_TYPE --target qmap_exact
-          cmake --build "${{github.workspace}}/build" --config $BUILD_TYPE --target qmap_cliffordsynthesis
-          cmake --build "${{github.workspace}}/build" --config $BUILD_TYPE --target qmap_heuristic_test
-          cmake --build "${{github.workspace}}/build" --config $BUILD_TYPE --target qmap_exact_test
-          cmake --build "${{github.workspace}}/build" --config $BUILD_TYPE --target qmap_cliffordsynthesis_test
-
-      - name: Test
-        working-directory: ${{github.workspace}}/build/test
-        run: ctest -C $BUILD_TYPE --output-on-failure
-
-  windows-ci:
-    runs-on: windows-latest
-    steps:
-      - uses: actions/checkout@v3
-        with:
-          submodules: recursive
-
-      - uses: ilammy/msvc-dev-cmd@v1
-
-      - name: Cache Z3
-        id: cache-z3
-        uses: actions/cache@v3
-        with:
-          path: z3
-          key: ci-${{ runner.OS }}-${{ env.Z3_GIT_TAG }}-${{ hashFiles('**/ci.yml') }}
-
-      - name: Building Z3
-        if: steps.cache-z3.outputs.cache-hit != 'true'
-        run: |
-          git clone --branch $Z3_GIT_TAG --depth 1 https://github.com/Z3Prover/z3.git
-          cmake -S z3 -B z3/build -DCMAKE_BUILD_TYPE=$BUILD_TYPE -G "Visual Studio 17 2022" -A x64 -DZ3_BUILD_LIBZ3_SHARED=FALSE -DZ3_BUILD_EXECUTABLE=False -DZ3_BUILD_TEST_EXECUTABLES=False
-          cmake --build z3/build --config $BUILD_TYPE
-
-      - name: Configure CMake
-        run: cmake -S "${{github.workspace}}" -B "${{github.workspace}}/build" -DCMAKE_BUILD_TYPE=$BUILD_TYPE -T "ClangCl" -DZ3_ROOT=z3/build -DBUILD_QMAP_TESTS=ON
-
-      - name: Build
-        run: cmake --build "${{github.workspace}}/build" --config $BUILD_TYPE
-
-      - name: Test
-        working-directory: ${{github.workspace}}/build/test
-        run: |
-          cd $BUILD_TYPE
-          ./qmap_exact_test
-          ./qmap_heuristic_test
-          ./qmap_cliffordsynthesis_test
-=======
-          gcov_ignore: "extern/**/*"
->>>>>>> 2498c723
+          gcov_ignore: "extern/**/*"