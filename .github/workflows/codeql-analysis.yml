--- conflicted
+++ resolved
@@ -7,9 +7,6 @@
     branches: [ main, master ]
   schedule:
     - cron: '15 21 * * 6'
-
-env:
-  BUILD_TYPE: Release
 
 jobs:
   analyze-cpp:
@@ -77,36 +74,8 @@
         with:
           languages: 'python'
 
-<<<<<<< HEAD
-      - uses: actions/setup-python@v4
-        name: Install Python
-        with:
-          python-version: '3.10'
-
-      - name: Installing boost
-        run:  sudo apt-get install -y libboost-program-options-dev
-
-      - name: Install Z3
-        run:  python -m pip install z3-solver
-
-      - name: Configure CMake
-        run: |
-          export LD_LIBRARY_PATH=$LD_LIBRARY_PATH:$pythonLocation/lib/python3.10/site-packages/z3/lib 
-          export Z3_ROOT=$pythonLocation/lib/python3.10/site-packages/z3 
-          export Z3_DIR=$pythonLocation/lib/python3.10/site-packages/z3
-          cmake -S "${{github.workspace}}" -B "${{github.workspace}}/build" -DCMAKE_BUILD_TYPE=$BUILD_TYPE -DBUILD_QMAP_TESTS=ON -DBINDINGS=ON
-
-      - name: Build
-        run:  |
-          cmake --build "${{github.workspace}}/build" --config $BUILD_TYPE --target qmap_heuristic
-          cmake --build "${{github.workspace}}/build" --config $BUILD_TYPE --target qmap_exact
-          cmake --build "${{github.workspace}}/build" --config $BUILD_TYPE --target qmap_heuristic_test
-          cmake --build "${{github.workspace}}/build" --config $BUILD_TYPE --target qmap_exact_test
-
-=======
       - name: Autobuild
         uses: github/codeql-action/autobuild@v2
->>>>>>> 3a360230
 
       - name: Perform CodeQL Analysis
         uses: github/codeql-action/analyze@v2