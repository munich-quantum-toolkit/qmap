//
// This file is part of the MQT QMAP library released under the MIT license.
// See README.md or go to https://github.com/cda-tum/qmap for more information.
//

#include "cliffordsynthesis/CliffordSynthesizer.hpp"

#include "gtest/gtest.h"

namespace cs {

struct TestConfiguration {
  // given input (either as tableau or as circuit)
  std::string description;
  std::string initialTableau;
  std::string targetTableau;
  std::string initialCircuit;

  // expected output
  std::size_t expectedMinimalGates{};
  std::size_t expectedMinimalDepth{};
  std::size_t expectedMinimalGatesAtMinimalDepth{};
  std::size_t expectedMinimalTwoQubitGates{};
  std::size_t expectedMinimalGatesAtMinimalTwoQubitGates{};
};

// NOLINTNEXTLINE (readability-identifier-naming)
inline void from_json(const nlohmann::json& j, TestConfiguration& test) {
  test.description = j.at("description").get<std::string>();
  if (j.contains("initial_tableau")) {
    test.initialTableau = j.at("initial_tableau").get<std::string>();
  }
  if (j.contains("target_tableau")) {
    test.targetTableau = j.at("target_tableau").get<std::string>();
  }
  if (j.contains("initial_circuit")) {
    test.initialCircuit = j.at("initial_circuit").get<std::string>();
  }

  test.expectedMinimalGates = j.at("expected_minimal_gates").get<std::size_t>();
  test.expectedMinimalDepth = j.at("expected_minimal_depth").get<std::size_t>();
  test.expectedMinimalGatesAtMinimalDepth =
      j.at("expected_minimal_gates_at_minimal_depth").get<std::size_t>();
  test.expectedMinimalTwoQubitGates =
      j.at("expected_minimal_two_qubit_gates").get<std::size_t>();
  test.expectedMinimalGatesAtMinimalTwoQubitGates =
      j.at("expected_minimal_gates_at_minimal_two_qubit_gates")
          .get<std::size_t>();
}

static std::vector<TestConfiguration> getTests(const std::string& path) {
  std::ifstream  input(path);
  nlohmann::json j;
  input >> j;
  return j;
}

class SynthesisTest : public ::testing::TestWithParam<TestConfiguration> {
protected:
  void SetUp() override {
    if (plog::get() == nullptr) {
      util::init();
    }

    test = GetParam();

    if (!test.initialCircuit.empty()) {
      std::stringstream      ss(test.initialCircuit);
      qc::QuantumComputation qc{};
      qc.import(ss, qc::Format::OpenQASM);
      std::cout << "Initial circuit:\n" << qc;
<<<<<<< HEAD
      targetTableau = Tableau(qc);
      targetTableauWithDestabilizer =
          Tableau(qc, 0, std::numeric_limits<std::size_t>::max(), true);
=======
      targetTableau                 = Tableau(qc);
      targetTableauWithDestabilizer = Tableau(qc, true);
>>>>>>> 1fafabca
      if (test.initialTableau.empty()) {
        initialTableau                 = Tableau(qc.getNqubits());
        initialTableauWithDestabilizer = Tableau(qc.getNqubits(), true);
        synthesizer                    = CliffordSynthesizer(qc);
        synthesizerWithDestabilizer    = CliffordSynthesizer(qc, true);
      } else {
        initialTableau = Tableau(test.initialTableau);
        std::cout << "Initial tableau:\n" << initialTableau;
        synthesizer = CliffordSynthesizer(initialTableau, qc);
      }
    } else {
      targetTableau = Tableau(test.targetTableau);
      if (test.initialTableau.empty()) {
        initialTableau = Tableau(targetTableau.getQubitCount());
        synthesizer    = CliffordSynthesizer(targetTableau);
      } else {
        initialTableau = Tableau(test.initialTableau);
        std::cout << "Initial tableau:\n" << initialTableau;
        synthesizer = CliffordSynthesizer(initialTableau, targetTableau);
      }
    }
    std::cout << "Target tableau:\n" << targetTableau;

    config = Configuration();
  }

  void TearDown() override {
    std::cout << "Results:\n" << results << "\n";

    resultTableau = synthesizer.getResultTableau();
    std::cout << "Resulting tableau:\n" << resultTableau;
    EXPECT_EQ(resultTableau, targetTableau);

    const auto& resultCircuit = synthesizer.getResultCircuit();
    std::cout << "Resulting Circuit:\n" << resultCircuit;
    consistencyCheck(resultCircuit);
  }

  void consistencyCheck(const qc::QuantumComputation& qc) const {
    auto circuitTableau = initialTableau;
    for (const auto& gate : qc) {
      circuitTableau.applyGate(gate.get());
    }
    EXPECT_EQ(resultTableau, circuitTableau);
  }

  Tableau             initialTableau;
  Tableau             initialTableauWithDestabilizer;
  Tableau             targetTableau;
  Tableau             targetTableauWithDestabilizer;
  Configuration       config;
  CliffordSynthesizer synthesizer;
  CliffordSynthesizer synthesizerWithDestabilizer;
  Results             results;
  Results             resultsWithDestabilizer;
  Tableau             resultTableau;
  Tableau             resultTableauWithDestabilizer;
  TestConfiguration   test;
};

INSTANTIATE_TEST_SUITE_P(
    Tableaus, SynthesisTest,
    testing::ValuesIn(getTests("cliffordsynthesis/tableaus.json")),
    [](const testing::TestParamInfo<SynthesisTest::ParamType>& inf) {
      return inf.param.description;
    });

INSTANTIATE_TEST_SUITE_P(
    Circuits, SynthesisTest,
    testing::ValuesIn(getTests("cliffordsynthesis/circuits.json")),
    [](const testing::TestParamInfo<SynthesisTest::ParamType>& inf) {
      return inf.param.description;
    });

TEST_P(SynthesisTest, Gates) {
  config.target = TargetMetric::Gates;
  synthesizer.synthesize(config);
  results = synthesizer.getResults();

  EXPECT_EQ(results.getGates(), test.expectedMinimalGates);
}

TEST_P(SynthesisTest, GatesMaxSAT) {
  config.target    = TargetMetric::Gates;
  config.useMaxSAT = true;
  synthesizer.synthesize(config);
  results = synthesizer.getResults();

  EXPECT_EQ(results.getGates(), test.expectedMinimalGates);
}

TEST_P(SynthesisTest, Depth) {
  config.target = TargetMetric::Depth;
  synthesizer.synthesize(config);
  results = synthesizer.getResults();

  EXPECT_EQ(results.getDepth(), test.expectedMinimalDepth);
}

TEST_P(SynthesisTest, DepthMaxSAT) {
  config.target    = TargetMetric::Depth;
  config.useMaxSAT = true;
  synthesizer.synthesize(config);
  results = synthesizer.getResults();

  EXPECT_EQ(results.getDepth(), test.expectedMinimalDepth);
}

TEST_P(SynthesisTest, DepthMinimalGates) {
  config.target                              = TargetMetric::Depth;
  config.minimizeGatesAfterDepthOptimization = true;
  synthesizer.synthesize(config);
  results = synthesizer.getResults();

  EXPECT_EQ(results.getDepth(), test.expectedMinimalDepth);
  EXPECT_EQ(results.getGates(), test.expectedMinimalGatesAtMinimalDepth);
}

TEST_P(SynthesisTest, DepthMinimalGatesMaxSAT) {
  config.target                              = TargetMetric::Depth;
  config.useMaxSAT                           = true;
  config.minimizeGatesAfterDepthOptimization = true;
  synthesizer.synthesize(config);
  results = synthesizer.getResults();

  EXPECT_EQ(results.getDepth(), test.expectedMinimalDepth);
  EXPECT_EQ(results.getGates(), test.expectedMinimalGatesAtMinimalDepth);
}

TEST_P(SynthesisTest, TwoQubitGates) {
  config.target = TargetMetric::TwoQubitGates;
  config.tryHigherGateLimitForTwoQubitGateOptimization = true;
  synthesizer.synthesize(config);
  results = synthesizer.getResults();

  EXPECT_EQ(results.getTwoQubitGates(), test.expectedMinimalTwoQubitGates);
}

TEST_P(SynthesisTest, TwoQubitGatesMaxSAT) {
  config.target = TargetMetric::TwoQubitGates;
  config.tryHigherGateLimitForTwoQubitGateOptimization = true;
  config.useMaxSAT                                     = true;
  synthesizer.synthesize(config);
  results = synthesizer.getResults();

  EXPECT_EQ(results.getTwoQubitGates(), test.expectedMinimalTwoQubitGates);
}

TEST_P(SynthesisTest, TwoQubitGatesMinimalGates) {
  config.target = TargetMetric::TwoQubitGates;
  config.tryHigherGateLimitForTwoQubitGateOptimization = true;
  config.minimizeGatesAfterTwoQubitGateOptimization    = true;
  synthesizer.synthesize(config);
  results = synthesizer.getResults();

  EXPECT_EQ(results.getTwoQubitGates(), test.expectedMinimalTwoQubitGates);
  EXPECT_EQ(results.getGates(),
            test.expectedMinimalGatesAtMinimalTwoQubitGates);
}

TEST_P(SynthesisTest, TwoQubitGatesMinimalGatesMaxSAT) {
  config.target = TargetMetric::TwoQubitGates;
  config.tryHigherGateLimitForTwoQubitGateOptimization = true;
  config.minimizeGatesAfterTwoQubitGateOptimization    = true;
  config.useMaxSAT                                     = true;
  synthesizer.synthesize(config);
  results = synthesizer.getResults();

  EXPECT_EQ(results.getTwoQubitGates(), test.expectedMinimalTwoQubitGates);
  EXPECT_EQ(results.getGates(),
            test.expectedMinimalGatesAtMinimalTwoQubitGates);
}

TEST(SynthesisTest, DestabilizerSanityCheck) {
  Tableau             initialTableau;
  Tableau             targetTableau;
  Configuration       config;
  CliffordSynthesizer synthesizer;
  Results             results;

  initialTableau = Tableau(2);
  targetTableau  = Tableau("[+IX, +ZI]");

  config.target    = TargetMetric::Gates;
  config.useMaxSAT = true;

  synthesizer = CliffordSynthesizer(initialTableau, targetTableau);
  synthesizer.synthesize(config);
  results = synthesizer.getResults();

  EXPECT_EQ(results.getGates(), 3);

  initialTableau = Tableau(2, true);
  targetTableau  = Tableau("[+IX, +ZI]", "[+ZZ, -XX]");

  config.target    = TargetMetric::Gates;
  config.useMaxSAT = true;

  synthesizer = CliffordSynthesizer(initialTableau, targetTableau);
  synthesizer.synthesize(config);
  results = synthesizer.getResults();

  EXPECT_EQ(results.getGates(), 4);
}

TEST_P(SynthesisTest, TestDestabilizerGates) {
  if (!initialTableauWithDestabilizer.getTableau().empty()) {
    std::cout << "Testing with destabilizer" << std::endl;
    config.target    = TargetMetric::Gates;
    config.useMaxSAT = true;

    synthesizer.synthesize(config);
    synthesizerWithDestabilizer.synthesize(config);
    results                 = synthesizer.getResults();
    resultsWithDestabilizer = synthesizerWithDestabilizer.getResults();

    EXPECT_GE(resultsWithDestabilizer.getGates(), results.getGates());
  } else {
    std::cout << "Testing without destabilizer" << std::endl;
    config.target    = TargetMetric::Gates;
    config.useMaxSAT = true;

    synthesizer.synthesize(config);
    results = synthesizer.getResults();
  }
}

TEST_P(SynthesisTest, TestDestabilizerDepth) {
  if (!initialTableauWithDestabilizer.getTableau().empty()) {
    std::cout << "Testing with destabilizer" << std::endl;
    config.target    = TargetMetric::Depth;
    config.useMaxSAT = true;

    synthesizer.synthesize(config);
    synthesizerWithDestabilizer.synthesize(config);
    results                 = synthesizer.getResults();
    resultsWithDestabilizer = synthesizerWithDestabilizer.getResults();

    EXPECT_GE(resultsWithDestabilizer.getDepth(), results.getDepth());
  } else {
    std::cout << "Testing without destabilizer" << std::endl;
    config.target    = TargetMetric::Gates;
    config.useMaxSAT = true;

    synthesizer.synthesize(config);
    results = synthesizer.getResults();
  }
}

TEST_P(SynthesisTest, TestDestabilizerTwoQubitGates) {
  if (!initialTableauWithDestabilizer.getTableau().empty()) {
    std::cout << "Testing with destabilizer" << std::endl;
    config.target    = TargetMetric::TwoQubitGates;
    config.useMaxSAT = true;

    synthesizer.synthesize(config);
    synthesizerWithDestabilizer.synthesize(config);
    results                 = synthesizer.getResults();
    resultsWithDestabilizer = synthesizerWithDestabilizer.getResults();

    EXPECT_GE(resultsWithDestabilizer.getTwoQubitGates(),
              results.getTwoQubitGates());
  } else {
    std::cout << "Testing without destabilizer" << std::endl;
    config.target    = TargetMetric::Gates;
    config.useMaxSAT = true;

    synthesizer.synthesize(config);
    results = synthesizer.getResults();
  }
}

} // namespace cs<|MERGE_RESOLUTION|>--- conflicted
+++ resolved
@@ -69,14 +69,9 @@
       qc::QuantumComputation qc{};
       qc.import(ss, qc::Format::OpenQASM);
       std::cout << "Initial circuit:\n" << qc;
-<<<<<<< HEAD
       targetTableau = Tableau(qc);
       targetTableauWithDestabilizer =
           Tableau(qc, 0, std::numeric_limits<std::size_t>::max(), true);
-=======
-      targetTableau                 = Tableau(qc);
-      targetTableauWithDestabilizer = Tableau(qc, true);
->>>>>>> 1fafabca
       if (test.initialTableau.empty()) {
         initialTableau                 = Tableau(qc.getNqubits());
         initialTableauWithDestabilizer = Tableau(qc.getNqubits(), true);
@@ -282,71 +277,70 @@
   EXPECT_EQ(results.getGates(), 4);
 }
 
-TEST_P(SynthesisTest, TestDestabilizerGates) {
-  if (!initialTableauWithDestabilizer.getTableau().empty()) {
-    std::cout << "Testing with destabilizer" << std::endl;
-    config.target    = TargetMetric::Gates;
-    config.useMaxSAT = true;
-
-    synthesizer.synthesize(config);
-    synthesizerWithDestabilizer.synthesize(config);
-    results                 = synthesizer.getResults();
-    resultsWithDestabilizer = synthesizerWithDestabilizer.getResults();
-
-    EXPECT_GE(resultsWithDestabilizer.getGates(), results.getGates());
-  } else {
-    std::cout << "Testing without destabilizer" << std::endl;
-    config.target    = TargetMetric::Gates;
-    config.useMaxSAT = true;
-
-    synthesizer.synthesize(config);
-    results = synthesizer.getResults();
-  }
-}
-
-TEST_P(SynthesisTest, TestDestabilizerDepth) {
-  if (!initialTableauWithDestabilizer.getTableau().empty()) {
-    std::cout << "Testing with destabilizer" << std::endl;
-    config.target    = TargetMetric::Depth;
-    config.useMaxSAT = true;
-
-    synthesizer.synthesize(config);
-    synthesizerWithDestabilizer.synthesize(config);
-    results                 = synthesizer.getResults();
-    resultsWithDestabilizer = synthesizerWithDestabilizer.getResults();
-
-    EXPECT_GE(resultsWithDestabilizer.getDepth(), results.getDepth());
-  } else {
-    std::cout << "Testing without destabilizer" << std::endl;
-    config.target    = TargetMetric::Gates;
-    config.useMaxSAT = true;
-
-    synthesizer.synthesize(config);
-    results = synthesizer.getResults();
-  }
-}
-
-TEST_P(SynthesisTest, TestDestabilizerTwoQubitGates) {
-  if (!initialTableauWithDestabilizer.getTableau().empty()) {
-    std::cout << "Testing with destabilizer" << std::endl;
-    config.target    = TargetMetric::TwoQubitGates;
-    config.useMaxSAT = true;
-
-    synthesizer.synthesize(config);
-    synthesizerWithDestabilizer.synthesize(config);
-    results                 = synthesizer.getResults();
-    resultsWithDestabilizer = synthesizerWithDestabilizer.getResults();
-
-    EXPECT_GE(resultsWithDestabilizer.getTwoQubitGates(),
-              results.getTwoQubitGates());
-  } else {
-    std::cout << "Testing without destabilizer" << std::endl;
-    config.target    = TargetMetric::Gates;
-    config.useMaxSAT = true;
-
-    synthesizer.synthesize(config);
-    results = synthesizer.getResults();
-  }
-}
+    TEST_P(SynthesisTest, TestDestabilizerGates) {
+        if (!initialTableauWithDestabilizer.getTableau().empty()) {
+            std::cout << "Testing with destabilizer" << std::endl;
+            config.target = TargetMetric::Gates;
+            config.useMaxSAT = true;
+
+            synthesizer.synthesize(config);
+            synthesizerWithDestabilizer.synthesize(config);
+            results = synthesizer.getResults();
+            resultsWithDestabilizer = synthesizerWithDestabilizer.getResults();
+
+            EXPECT_GE(resultsWithDestabilizer.getGates(), results.getGates());
+        } else {
+            std::cout << "Testing without destabilizer" << std::endl;
+            config.target = TargetMetric::Gates;
+            config.useMaxSAT = true;
+
+            synthesizer.synthesize(config);
+            results = synthesizer.getResults();
+        }
+    }
+
+    TEST_P(SynthesisTest, TestDestabilizerDepth) {
+        if (!initialTableauWithDestabilizer.getTableau().empty()) {
+            std::cout << "Testing with destabilizer" << std::endl;
+            config.target = TargetMetric::Depth;
+            config.useMaxSAT = true;
+
+            synthesizer.synthesize(config);
+            synthesizerWithDestabilizer.synthesize(config);
+            results = synthesizer.getResults();
+            resultsWithDestabilizer = synthesizerWithDestabilizer.getResults();
+
+            EXPECT_GE(resultsWithDestabilizer.getDepth(), results.getDepth());
+        } else {
+            std::cout << "Testing without destabilizer" << std::endl;
+            config.target = TargetMetric::Gates;
+            config.useMaxSAT = true;
+
+            synthesizer.synthesize(config);
+            results = synthesizer.getResults();
+        }
+    }
+
+    TEST_P(SynthesisTest, TestDestabilizerTwoQubitGates) {
+        if (!initialTableauWithDestabilizer.getTableau().empty()) {
+            std::cout << "Testing with destabilizer" << std::endl;
+            config.target = TargetMetric::TwoQubitGates;
+            config.useMaxSAT = true;
+
+            synthesizer.synthesize(config);
+            synthesizerWithDestabilizer.synthesize(config);
+            results = synthesizer.getResults();
+            resultsWithDestabilizer = synthesizerWithDestabilizer.getResults();
+
+            EXPECT_GE(resultsWithDestabilizer.getTwoQubitGates(), results.getTwoQubitGates());
+        } else {
+            std::cout << "Testing without destabilizer" << std::endl;
+            config.target = TargetMetric::Gates;
+            config.useMaxSAT = true;
+
+            synthesizer.synthesize(config);
+            results = synthesizer.getResults();
+        }
+    }
 
 } // namespace cs