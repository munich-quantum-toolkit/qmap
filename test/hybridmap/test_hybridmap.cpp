//
// This file is part of the MQT QMAP library released under the MIT license.
// See README.md or go to https://github.com/cda-tum/qmap for more information.
//

#include "Definitions.hpp"
#include "hybridmap/HybridNeutralAtomMapper.hpp"
#include "hybridmap/NeutralAtomArchitecture.hpp"
#include "hybridmap/NeutralAtomUtils.hpp"
#include "ir/QuantumComputation.hpp"

#include <cstdint>
#include <filesystem>
#include <gtest/gtest.h>
#include <iostream>
#include <string>
#include <tuple>

class NeutralAtomArchitectureTest
    : public ::testing::TestWithParam<std::string> {
protected:
  std::string testArchitecturePath = "architectures/";

  void SetUp() override { testArchitecturePath += GetParam() + ".json"; }
};

TEST_P(NeutralAtomArchitectureTest, LoadArchitectures) {
  std::cout << "wd: " << std::filesystem::current_path() << '\n';
  auto arch = na::NeutralAtomArchitecture(testArchitecturePath);

  // Test get properties
  EXPECT_LE(arch.getNqubits(), arch.getNpositions());
  EXPECT_EQ(arch.getNpositions(), arch.getNrows() * arch.getNcolumns());
  // Test precomputed values
  auto c1 = arch.getCoordinate(0);
  auto c2 = arch.getCoordinate(1);
  EXPECT_GE(arch.getSwapDistance(c1, c2), 0);
  EXPECT_GE(arch.getNAodIntermediateLevels(), 1);
  // Test get parameters
  EXPECT_GE(arch.getGateTime("cz"), 0);
  EXPECT_GE(arch.getGateAverageFidelity("cz"), 0);
  // Test distance functions
  EXPECT_GE(arch.getEuclideanDistance(c1, c2), 0);
  // Test MoveVector functions
  auto mv = arch.getVector(0, 1);
  EXPECT_GE(arch.getVectorShuttlingTime(mv), 0);
}

INSTANTIATE_TEST_SUITE_P(NeutralAtomArchitectureTestSuite,
                         NeutralAtomArchitectureTest,
                         ::testing::Values("rubidium", "rubidium_hybrid",
                                           "rubidium_shuttling"));
class NeutralAtomMapperTestParams
    // parameters are architecture, circuit, gateWeight, shuttlingWeight,
    // lookAheadWeight, initialCoordinateMapping
    : public ::testing::TestWithParam<
          std::tuple<std::string, std::string, qc::fp, qc::fp, qc::fp,
                     na::InitialCoordinateMapping>> {
protected:
  std::string testArchitecturePath = "architectures/";
  std::string testQcPath = "circuits/";
  qc::fp gateWeight = 1;
  qc::fp shuttlingWeight = 1;
  qc::fp lookAheadWeight = 1;
  na::InitialCoordinateMapping initialCoordinateMapping =
      na::InitialCoordinateMapping::Trivial;
  // fixed
  qc::fp decay = 0.1;
  qc::fp shuttlingTimeWeight = 0.1;
  uint32_t seed = 42;

  void SetUp() override {
    auto params = GetParam();
    testArchitecturePath += std::get<0>(params) + ".json";
    testQcPath += std::get<1>(params) + ".qasm";
    gateWeight = std::get<2>(params);
    shuttlingWeight = std::get<3>(params);
    lookAheadWeight = std::get<4>(params);
    initialCoordinateMapping = std::get<5>(params);
  }
};

TEST_P(NeutralAtomMapperTestParams, MapCircuitsIdentity) {
  auto arch = na::NeutralAtomArchitecture(testArchitecturePath);
  na::InitialMapping const initialMapping = na::InitialMapping::Identity;
  na::NeutralAtomMapper mapper(arch);
  na::MapperParameters mapperParameters;
  mapperParameters.initialMapping = initialCoordinateMapping;
  mapperParameters.lookaheadWeightSwaps = lookAheadWeight;
  mapperParameters.lookaheadWeightMoves = lookAheadWeight;
  mapperParameters.decay = decay;
  mapperParameters.shuttlingTimeWeight = shuttlingTimeWeight;
  mapperParameters.gateWeight = gateWeight;
  mapperParameters.shuttlingWeight = shuttlingWeight;
  mapperParameters.seed = seed;
  mapperParameters.verbose = true;
  mapper.setParameters(mapperParameters);

  qc::QuantumComputation qc(testQcPath);
<<<<<<< HEAD
  auto                   qcMapped = mapper.map(qc, initialMapping);
  ASSERT_GT(qcMapped.size(), qc.size());
  mapper.convertToAod();
=======
  auto qcMapped = mapper.map(qc, initialMapping);
  auto qcAodMapped = mapper.convertToAod(qcMapped);
>>>>>>> 3340f6fc

  auto scheduleResults = mapper.schedule(true, true);

  ASSERT_GT(scheduleResults.totalFidelities, 0);
  ASSERT_GT(scheduleResults.totalIdleTime, 0);
  ASSERT_GT(scheduleResults.totalExecutionTime, 0);
}

INSTANTIATE_TEST_SUITE_P(
    NeutralAtomMapperTestSuite, NeutralAtomMapperTestParams,
    ::testing::Combine(
        ::testing::Values("rubidium", "rubidium_hybrid", "rubidium_shuttling"),
        ::testing::Values("dj_nativegates_rigetti_qiskit_opt3_10", "modulo_2",
                          "multiply_2",
                          "qft_nativegates_rigetti_qiskit_opt3_10",
                          "random_nativegates_rigetti_qiskit_opt3_10"),
        ::testing::Values(1, 0.), ::testing::Values(1, 0.),
        ::testing::Values(0, 0.1),
        ::testing::Values(na::InitialCoordinateMapping::Trivial,
                          na::InitialCoordinateMapping::Random)));

class NeutralAtomMapperTest : public ::testing::Test {
protected:
  std::string testArchitecturePath = "architectures/rubidium_shuttling.json";
  const na::NeutralAtomArchitecture arch =
      na::NeutralAtomArchitecture(testArchitecturePath);
  na::InitialMapping const initialMapping = na::InitialMapping::Identity;
<<<<<<< HEAD
  na::MapperParameters     mapperParameters;
  na::NeutralAtomMapper    mapper;
  qc::QuantumComputation   qc;

  void SetUp() override {
    mapper                          = na::NeutralAtomMapper(arch);
    mapperParameters.initialMapping = na::InitialCoordinateMapping::Trivial;
    mapperParameters.lookaheadWeightSwaps = 0.1;
    mapperParameters.lookaheadWeightMoves = 0.1;
    mapperParameters.decay                = 0;
    mapperParameters.shuttlingTimeWeight  = 0.1;
    mapperParameters.gateWeight           = 1;
    mapperParameters.shuttlingWeight      = 0;
    mapperParameters.seed                 = 43;
    mapperParameters.verbose              = true;
    mapper.setParameters(mapperParameters);
    qc = qc::QuantumComputation(
        "circuits/dj_nativegates_rigetti_qiskit_opt3_10.qasm");
  }
};
=======
  na::NeutralAtomMapper mapper(arch);
  na::MapperParameters mapperParameters;
  mapperParameters.initialMapping = na::InitialCoordinateMapping::Trivial;
  mapperParameters.lookaheadWeightSwaps = 0.1;
  mapperParameters.lookaheadWeightMoves = 0.1;
  mapperParameters.decay = 0;
  mapperParameters.shuttlingTimeWeight = 0.1;
  mapperParameters.gateWeight = 1;
  mapperParameters.shuttlingWeight = 0;
  mapperParameters.seed = 43;
  mapperParameters.verbose = true;
  mapper.setParameters(mapperParameters);
>>>>>>> 3340f6fc

TEST_F(NeutralAtomMapperTest, Output) {
  auto qcMapped = mapper.map(qc, initialMapping);

  qcMapped.dumpOpenQASM(std::cout, false);

  auto qcAodMapped = mapper.convertToAod();
  qcAodMapped.dumpOpenQASM(std::cout, false);

  auto scheduleResults = mapper.schedule(true, true);
  std::cout << scheduleResults.toCsv();

  ASSERT_GT(scheduleResults.totalFidelities, 0);
}<|MERGE_RESOLUTION|>--- conflicted
+++ resolved
@@ -97,14 +97,9 @@
   mapper.setParameters(mapperParameters);
 
   qc::QuantumComputation qc(testQcPath);
-<<<<<<< HEAD
-  auto                   qcMapped = mapper.map(qc, initialMapping);
+  auto qcMapped = mapper.map(qc, initialMapping);
   ASSERT_GT(qcMapped.size(), qc.size());
   mapper.convertToAod();
-=======
-  auto qcMapped = mapper.map(qc, initialMapping);
-  auto qcAodMapped = mapper.convertToAod(qcMapped);
->>>>>>> 3340f6fc
 
   auto scheduleResults = mapper.schedule(true, true);
 
@@ -132,41 +127,26 @@
   const na::NeutralAtomArchitecture arch =
       na::NeutralAtomArchitecture(testArchitecturePath);
   na::InitialMapping const initialMapping = na::InitialMapping::Identity;
-<<<<<<< HEAD
-  na::MapperParameters     mapperParameters;
-  na::NeutralAtomMapper    mapper;
-  qc::QuantumComputation   qc;
+  na::MapperParameters mapperParameters;
+  na::NeutralAtomMapper mapper;
+  qc::QuantumComputation qc;
 
   void SetUp() override {
-    mapper                          = na::NeutralAtomMapper(arch);
+    mapper = na::NeutralAtomMapper(arch);
     mapperParameters.initialMapping = na::InitialCoordinateMapping::Trivial;
     mapperParameters.lookaheadWeightSwaps = 0.1;
     mapperParameters.lookaheadWeightMoves = 0.1;
-    mapperParameters.decay                = 0;
-    mapperParameters.shuttlingTimeWeight  = 0.1;
-    mapperParameters.gateWeight           = 1;
-    mapperParameters.shuttlingWeight      = 0;
-    mapperParameters.seed                 = 43;
-    mapperParameters.verbose              = true;
+    mapperParameters.decay = 0;
+    mapperParameters.shuttlingTimeWeight = 0.1;
+    mapperParameters.gateWeight = 1;
+    mapperParameters.shuttlingWeight = 0;
+    mapperParameters.seed = 43;
+    mapperParameters.verbose = true;
     mapper.setParameters(mapperParameters);
     qc = qc::QuantumComputation(
         "circuits/dj_nativegates_rigetti_qiskit_opt3_10.qasm");
   }
 };
-=======
-  na::NeutralAtomMapper mapper(arch);
-  na::MapperParameters mapperParameters;
-  mapperParameters.initialMapping = na::InitialCoordinateMapping::Trivial;
-  mapperParameters.lookaheadWeightSwaps = 0.1;
-  mapperParameters.lookaheadWeightMoves = 0.1;
-  mapperParameters.decay = 0;
-  mapperParameters.shuttlingTimeWeight = 0.1;
-  mapperParameters.gateWeight = 1;
-  mapperParameters.shuttlingWeight = 0;
-  mapperParameters.seed = 43;
-  mapperParameters.verbose = true;
-  mapper.setParameters(mapperParameters);
->>>>>>> 3340f6fc
 
 TEST_F(NeutralAtomMapperTest, Output) {
   auto qcMapped = mapper.map(qc, initialMapping);
