#include "ir/QuantumComputation.hpp"
#include "ir/operations/OpType.hpp"
#include "na/NAComputation.hpp"
#include "na/nasp/CodeGenerator.hpp"
#include "na/nasp/Solver.hpp"
#include "qasm3/Importer.hpp"

#include <cstdint>
#include <gtest/gtest.h>
#include <optional>

TEST(CodeGenerator, Generate) {
  const auto& circ =
      qasm3::Importer::importf((TEST_CIRCUITS_PATH "/steane.qasm"));
  // initialize a solver with the following parameters:
  //  - 3 interaction sites in the horizontal direction
  //  - 7 interaction sites in the vertical direction
  //  - 2 AOD columns
  //  - 3 AOD rows
  //  - 5 rows and columns in every interaction site which corresponds to a
  //    maximum offset of 2 in both directions
  //  - qubits can interact with directly or diagonally adjacent qubits, which
  //    corresponds to a maximum distance of 2 in both directions
  //  - the entangling zone starts at y = 2 and ends at y = 4 which implies a
  //    storage zone at the top and at the bottom
  na::NASolver solver(3, 7, 2, 3, 2, 2, 2, 2, 2, 4);
  // get operations for solver
<<<<<<< HEAD
  const auto& pairs = na::SolverFactory::getOpsForSolver(circ, qc::Z, 1, true);
=======
  const auto& pairs = na::NASolver::getOpsForSolver(circ, qc::Z, 1, true);
>>>>>>> 9fb895bb
  // solve
  const auto result =
      solver.solve(pairs, static_cast<uint16_t>(circ.getNqubits()), 4,
                   std::nullopt, false, true);
  const auto& comp = na::CodeGenerator::generate(circ, result);
<<<<<<< HEAD
  const auto valid = comp.validate();
=======
  const auto valid = comp.validate().first;
>>>>>>> 9fb895bb
  EXPECT_TRUE(valid);
}<|MERGE_RESOLUTION|>--- conflicted
+++ resolved
@@ -25,20 +25,12 @@
   //    storage zone at the top and at the bottom
   na::NASolver solver(3, 7, 2, 3, 2, 2, 2, 2, 2, 4);
   // get operations for solver
-<<<<<<< HEAD
-  const auto& pairs = na::SolverFactory::getOpsForSolver(circ, qc::Z, 1, true);
-=======
   const auto& pairs = na::NASolver::getOpsForSolver(circ, qc::Z, 1, true);
->>>>>>> 9fb895bb
   // solve
   const auto result =
       solver.solve(pairs, static_cast<uint16_t>(circ.getNqubits()), 4,
                    std::nullopt, false, true);
   const auto& comp = na::CodeGenerator::generate(circ, result);
-<<<<<<< HEAD
-  const auto valid = comp.validate();
-=======
   const auto valid = comp.validate().first;
->>>>>>> 9fb895bb
   EXPECT_TRUE(valid);
 }