--- conflicted
+++ resolved
@@ -280,11 +280,7 @@
 }
 
 TEST(Functionality, DataLoggerAfterClose) {
-<<<<<<< HEAD
   const std::string dataLoggingPath = "test_log/";
-=======
-  std::string            dataLoggingPath = "test_log/";
->>>>>>> 5f242bc6
   qc::QuantumComputation qc{1};
   qc.x(0);
   Architecture                arch{1, {}};
